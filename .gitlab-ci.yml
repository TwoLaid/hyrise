--- conflicted
+++ resolved
@@ -27,61 +27,37 @@
   stage: test_gcc
   script:
     - premake4 --compiler=gcc
-<<<<<<< HEAD
-    - make -j -R config=release test
-=======
     - make -j $(cat /proc/cpuinfo | grep processor | wc -l) -R config=release test
->>>>>>> 42a2d8b7
 
 gcc_debug:
   stage: test_gcc
   script:
     - premake4 --compiler=gcc
-<<<<<<< HEAD
-    - make -j -R config=debug test
-=======
     - make -j $(cat /proc/cpuinfo | grep processor | wc -l) -R config=debug test
->>>>>>> 42a2d8b7
 
 clang_release:
   stage: test_clang
   script:
     - premake4 --compiler=clang
-<<<<<<< HEAD
-    - make -j -R config=release test
-=======
     - make -j $(cat /proc/cpuinfo | grep processor | wc -l) -R config=release test
->>>>>>> 42a2d8b7
 
 clang_debug:
   stage: test_clang
   script:
     - premake4 --compiler=clang
-<<<<<<< HEAD
-    - make -j -R config=debug test
-=======
     - make -j $(cat /proc/cpuinfo | grep processor | wc -l) -R config=debug test
->>>>>>> 42a2d8b7
 
 asan_release:
   stage: asan
   script:
     - premake4 --compiler=clang
-<<<<<<< HEAD
-    - make -j -R config=release asan
-=======
     - make -j $(cat /proc/cpuinfo | grep processor | wc -l) -R config=release asan
->>>>>>> 42a2d8b7
 
 asan_debug:
   stage: asan
   script:
     - premake4 --compiler=clang
-<<<<<<< HEAD
-    - make -j -R config=debug asan
-=======
     - make -j $(cat /proc/cpuinfo | grep processor | wc -l) -R config=debug asan
->>>>>>> 42a2d8b7
 
 coverage:
   stage: coverage
