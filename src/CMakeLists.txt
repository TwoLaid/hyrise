--- conflicted
+++ resolved
@@ -18,11 +18,8 @@
     ${PROJECT_SOURCE_DIR}/third_party/googletest/googletest/include
     ${PROJECT_SOURCE_DIR}/third_party/grpc/include
     ${PROJECT_SOURCE_DIR}/third_party/grpc/third_party/protobuf/src
-<<<<<<< HEAD
     ${PROJECT_SOURCE_DIR}/third_party/json
-=======
     ${PROJECT_SOURCE_DIR}/third_party/sql-parser/src
->>>>>>> aeb825a8
 
     ${PROJECT_SOURCE_DIR}/src/lib/
 )
