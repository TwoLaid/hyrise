#include <algorithm>
#include <iostream>
#include <map>
#include <memory>
#include <string>
#include <utility>
#include <vector>

#include "../base_test.hpp"
#include "gtest/gtest.h"

#include "../../lib/operators/abstract_read_only_operator.hpp"
#include "../../lib/operators/print.hpp"
#include "../../lib/operators/table_scan.hpp"
#include "../../lib/operators/table_wrapper.hpp"
#include "../../lib/storage/dictionary_compression.hpp"
#include "../../lib/storage/reference_column.hpp"
#include "../../lib/storage/table.hpp"
#include "../../lib/types.hpp"

namespace opossum {

class OperatorsTableScanTest : public BaseTest {
 protected:
  void SetUp() override {
    _table_wrapper = std::make_shared<TableWrapper>(load_table("src/test/tables/int_float.tbl", 2));
    _table_wrapper->execute();

    std::shared_ptr<Table> test_even_dict = std::make_shared<Table>(5);
    test_even_dict->add_column("a", "int");
    test_even_dict->add_column("b", "int");
    for (int i = 0; i <= 24; i += 2) test_even_dict->append({i, 100 + i});
    DictionaryCompression::compress_chunks(*test_even_dict, {ChunkID{0}, ChunkID{1}});

    _table_wrapper_even_dict = std::make_shared<TableWrapper>(std::move(test_even_dict));
    _table_wrapper_even_dict->execute();
  }

  std::shared_ptr<TableWrapper> get_table_op_part_dict() {
    auto table = std::make_shared<Table>(5);
    table->add_column("a", "int");
    table->add_column("b", "float");

    for (int i = 1; i < 20; ++i) {
      table->append({i, 100.1 + i});
    }

    DictionaryCompression::compress_chunks(*table, {ChunkID{0}, ChunkID{2}});

    auto table_wrapper = std::make_shared<TableWrapper>(table);
    table_wrapper->execute();

    return table_wrapper;
  }

  std::shared_ptr<TableWrapper> get_table_op_filtered() {
    auto table = std::make_shared<Table>(5);
    table->add_column_definition("a", "int");
    table->add_column_definition("b", "float");

    const auto test_table_part_dict = get_table_op_part_dict()->get_output();

    auto pos_list = std::make_shared<PosList>();
    pos_list->emplace_back(test_table_part_dict->calculate_row_id(ChunkID{3}, 1));
    pos_list->emplace_back(test_table_part_dict->calculate_row_id(ChunkID{2}, 0));
    pos_list->emplace_back(test_table_part_dict->calculate_row_id(ChunkID{1}, 1));
    pos_list->emplace_back(test_table_part_dict->calculate_row_id(ChunkID{3}, 3));
    pos_list->emplace_back(test_table_part_dict->calculate_row_id(ChunkID{1}, 3));
    pos_list->emplace_back(test_table_part_dict->calculate_row_id(ChunkID{0}, 2));
    pos_list->emplace_back(test_table_part_dict->calculate_row_id(ChunkID{2}, 2));
    pos_list->emplace_back(test_table_part_dict->calculate_row_id(ChunkID{2}, 4));
    pos_list->emplace_back(test_table_part_dict->calculate_row_id(ChunkID{0}, 0));
    pos_list->emplace_back(test_table_part_dict->calculate_row_id(ChunkID{0}, 4));

    auto col_a = std::make_shared<ReferenceColumn>(test_table_part_dict, ColumnID{0}, pos_list);
    auto col_b = std::make_shared<ReferenceColumn>(test_table_part_dict, ColumnID{1}, pos_list);

    Chunk chunk;
    chunk.add_column(col_a);
    chunk.add_column(col_b);

    table->add_chunk(std::move(chunk));
    auto table_wrapper = std::make_shared<TableWrapper>(std::move(table));
    table_wrapper->execute();
    return table_wrapper;
  }

  std::shared_ptr<TableWrapper> get_table_op_with_n_dict_entries(const int num_entries) {
    // Set up dictionary encoded table with a dictionary consisting of num_entries entries.
    auto table = std::make_shared<opossum::Table>(0);
    table->add_column("a", "int");
    table->add_column("b", "float");

    for (int i = 0; i <= num_entries; i++) {
      table->append({i, 100.0f + i});
    }

    DictionaryCompression::compress_chunks(*table, {ChunkID{0}});

    auto table_wrapper = std::make_shared<opossum::TableWrapper>(std::move(table));
    table_wrapper->execute();
    return table_wrapper;
  }

  std::shared_ptr<const Table> to_referencing_table(const std::shared_ptr<const Table>& table) {
    auto table_out = std::make_shared<Table>();

    auto pos_list = std::make_shared<PosList>();
    pos_list->reserve(table->row_count());

    for (auto chunk_id = ChunkID{0u}; chunk_id < table->chunk_count(); ++chunk_id) {
      const auto& chunk = table->get_chunk(chunk_id);

      for (auto chunk_offset = ChunkOffset{0u}; chunk_offset < chunk.size(); ++chunk_offset) {
        pos_list->push_back(RowID{chunk_id, chunk_offset});
      }
    }

    auto chunk_out = Chunk{};

    for (auto column_id = ColumnID{0u}; column_id < table->col_count(); ++column_id) {
      table_out->add_column_definition(table->column_name(column_id), table->column_type(column_id));

      auto column_out = std::make_shared<ReferenceColumn>(table, column_id, pos_list);
      chunk_out.add_column(column_out);
    }

    table_out->add_chunk(std::move(chunk_out));
    return table_out;
  }

  std::shared_ptr<const Table> create_referencing_table_w_null_row_id(const bool references_dict_column) {
    const auto table = load_table("src/test/tables/int_float_w_null_8_rows.tbl", 4);

    if (references_dict_column) {
      DictionaryCompression::compress_table(*table);
    }

    auto pos_list_a = std::make_shared<PosList>(
        PosList{RowID{ChunkID{0u}, 1u}, RowID{ChunkID{1u}, 0u}, RowID{ChunkID{0u}, 2u}, RowID{ChunkID{0u}, 3u}});
    auto ref_column_a = std::make_shared<ReferenceColumn>(table, ColumnID{0u}, pos_list_a);

    auto pos_list_b = std::make_shared<PosList>(
        PosList{NULL_ROW_ID, RowID{ChunkID{0u}, 0u}, RowID{ChunkID{1u}, 2u}, RowID{ChunkID{0u}, 1u}});
    auto ref_column_b = std::make_shared<ReferenceColumn>(table, ColumnID{1u}, pos_list_b);

    auto ref_table = std::make_shared<Table>();
    ref_table->add_column_definition("a", "int", true);
    ref_table->add_column_definition("b", "float", true);

    auto chunk = Chunk{};
    chunk.add_column(ref_column_a);
    chunk.add_column(ref_column_b);

    ref_table->add_chunk(std::move(chunk));

    return ref_table;
  }

  void scan_for_null_values(const std::shared_ptr<AbstractOperator> in,
                            const std::map<ScanType, std::vector<AllTypeVariant>>& tests) {
    for (const auto& test : tests) {
      const auto scan_type = test.first;
      const auto& expected = test.second;

      auto scan = std::make_shared<opossum::TableScan>(in, ColumnID{1} /* "b" */, scan_type, NULL_VALUE);
      scan->execute();

      const auto expected_result = std::vector<AllTypeVariant>{{12, 123}};
      ASSERT_COLUMN_EQ(scan->get_output(), ColumnID{0u}, expected);
    }
  }

  void ASSERT_COLUMN_EQ(std::shared_ptr<const Table> table, const ColumnID& column_id,
                        std::vector<AllTypeVariant> expected) {
    for (auto chunk_id = ChunkID{0u}; chunk_id < table->chunk_count(); ++chunk_id) {
      const auto& chunk = table->get_chunk(chunk_id);

      for (auto chunk_offset = ChunkOffset{0u}; chunk_offset < chunk.size(); ++chunk_offset) {
        const auto& column = *chunk.get_column(column_id);

        const auto found_value = column[chunk_offset];
        const auto comparator = [found_value](const AllTypeVariant expected_value) {
          // returns equivalency, not equality to simulate std::multiset.
          // multiset cannot be used because it triggers a compiler / lib bug when built in CI
          return !(found_value < expected_value) && !(expected_value < found_value);
        };

        auto search = std::find_if(expected.begin(), expected.end(), comparator);

        ASSERT_TRUE(search != expected.end());
        expected.erase(search);
      }
    }

    ASSERT_EQ(expected.size(), 0u);
  }

  std::shared_ptr<TableWrapper> _table_wrapper, _table_wrapper_even_dict;
};

TEST_F(OperatorsTableScanTest, DoubleScan) {
  std::shared_ptr<Table> expected_result = load_table("src/test/tables/int_float_filtered.tbl", 2);

  auto scan_1 = std::make_shared<TableScan>(_table_wrapper, ColumnID{0}, ScanType::OpGreaterThanEquals, 1234);
  scan_1->execute();

  auto scan_2 = std::make_shared<TableScan>(scan_1, ColumnID{1}, ScanType::OpLessThan, 457.9);
  scan_2->execute();

  EXPECT_TABLE_EQ(scan_2->get_output(), expected_result);
}

TEST_F(OperatorsTableScanTest, EmptyResultScan) {
  auto scan_1 = std::make_shared<TableScan>(_table_wrapper, ColumnID{0}, ScanType::OpGreaterThan, 90000);
  scan_1->execute();

  for (auto i = ChunkID{0}; i < scan_1->get_output()->chunk_count(); i++)
    EXPECT_EQ(scan_1->get_output()->get_chunk(i).col_count(), 2u);
}

TEST_F(OperatorsTableScanTest, SingleScanReturnsCorrectRowCount) {
  std::shared_ptr<Table> expected_result = load_table("src/test/tables/int_float_filtered2.tbl", 1);

  auto scan = std::make_shared<TableScan>(_table_wrapper, ColumnID{0}, ScanType::OpGreaterThanEquals, 1234);
  scan->execute();

  EXPECT_TABLE_EQ(scan->get_output(), expected_result);
}

TEST_F(OperatorsTableScanTest, ScanOnDictColumn) {
  // we do not need to check for a non existing value, because that happens automatically when we scan the second chunk

  std::map<ScanType, std::vector<AllTypeVariant>> tests;
  tests[ScanType::OpEquals] = {104};
  tests[ScanType::OpNotEquals] = {100, 102, 106, 108, 110, 112, 114, 116, 118, 120, 122, 124};
  tests[ScanType::OpLessThan] = {100, 102};
  tests[ScanType::OpLessThanEquals] = {100, 102, 104};
  tests[ScanType::OpGreaterThan] = {106, 108, 110, 112, 114, 116, 118, 120, 122, 124};
  tests[ScanType::OpGreaterThanEquals] = {104, 106, 108, 110, 112, 114, 116, 118, 120, 122, 124};
  tests[ScanType::OpBetween] = {104, 106, 108};
  for (const auto& test : tests) {
    auto scan =
        std::make_shared<TableScan>(_table_wrapper_even_dict, ColumnID{0}, test.first, 4, optional<AllTypeVariant>(9));
    scan->execute();

    ASSERT_COLUMN_EQ(scan->get_output(), ColumnID{1}, test.second);
  }
}

TEST_F(OperatorsTableScanTest, ScanOnReferencedDictColumn) {
  // we do not need to check for a non existing value, because that happens automatically when we scan the second chunk

  std::map<ScanType, std::vector<AllTypeVariant>> tests;
  tests[ScanType::OpEquals] = {104};
  tests[ScanType::OpNotEquals] = {100, 102, 106};
  tests[ScanType::OpLessThan] = {100, 102};
  tests[ScanType::OpLessThanEquals] = {100, 102, 104};
  tests[ScanType::OpGreaterThan] = {106};
  tests[ScanType::OpGreaterThanEquals] = {104, 106};
  tests[ScanType::OpBetween] = {104, 106};
  for (const auto& test : tests) {
    auto scan1 = std::make_shared<TableScan>(_table_wrapper_even_dict, ColumnID{1}, ScanType::OpLessThan, 108);
    scan1->execute();

    auto scan2 = std::make_shared<TableScan>(scan1, ColumnID{0}, test.first, 4, optional<AllTypeVariant>(9));
    scan2->execute();

    ASSERT_COLUMN_EQ(scan2->get_output(), ColumnID{1}, test.second);
  }
}

TEST_F(OperatorsTableScanTest, ScanPartiallyCompressed) {
  std::shared_ptr<Table> expected_result = load_table("src/test/tables/int_float_seq_filtered.tbl", 2);

  auto table_wrapper = get_table_op_part_dict();
  auto scan_1 = std::make_shared<TableScan>(table_wrapper, ColumnID{0}, ScanType::OpLessThan, 10);
  scan_1->execute();

  EXPECT_TABLE_EQ(scan_1->get_output(), expected_result);
}

TEST_F(OperatorsTableScanTest, ScanWeirdPosList) {
  std::shared_ptr<Table> expected_result = load_table("src/test/tables/int_float_seq_filtered_onlyodd.tbl", 2);

  auto table_wrapper = get_table_op_filtered();
  auto scan_1 = std::make_shared<TableScan>(table_wrapper, ColumnID{0}, ScanType::OpLessThan, 10);
  scan_1->execute();

  EXPECT_TABLE_EQ(scan_1->get_output(), expected_result);
}

TEST_F(OperatorsTableScanTest, ScanOnDictColumnValueGreaterThanMaxDictionaryValue) {
  const auto all_rows = std::vector<AllTypeVariant>{100, 102, 104, 106, 108, 110, 112, 114, 116, 118, 120, 122, 124};
  const auto no_rows = std::vector<AllTypeVariant>{};

  std::map<ScanType, std::vector<AllTypeVariant>> tests;
  tests[ScanType::OpEquals] = no_rows;
  tests[ScanType::OpNotEquals] = all_rows;
  tests[ScanType::OpLessThan] = all_rows;
  tests[ScanType::OpLessThanEquals] = all_rows;
  tests[ScanType::OpGreaterThan] = no_rows;
  tests[ScanType::OpGreaterThanEquals] = no_rows;
  tests[ScanType::OpBetween] = no_rows;

  for (const auto& test : tests) {
    auto scan = std::make_shared<TableScan>(_table_wrapper_even_dict, ColumnID{0}, test.first, 30,
                                            optional<AllTypeVariant>(34));
    scan->execute();

    ASSERT_COLUMN_EQ(scan->get_output(), ColumnID{1}, test.second);
  }
}

TEST_F(OperatorsTableScanTest, ScanOnDictColumnValueLessThanMinDictionaryValue) {
  const auto all_rows = std::vector<AllTypeVariant>{100, 102, 104, 106, 108, 110, 112, 114, 116, 118, 120, 122, 124};
  const auto no_rows = std::vector<AllTypeVariant>{};

  std::map<ScanType, std::vector<AllTypeVariant>> tests;
  tests[ScanType::OpEquals] = no_rows;
  tests[ScanType::OpNotEquals] = all_rows;
  tests[ScanType::OpLessThan] = no_rows;
  tests[ScanType::OpLessThanEquals] = no_rows;
  tests[ScanType::OpGreaterThan] = all_rows;
  tests[ScanType::OpGreaterThanEquals] = all_rows;
  tests[ScanType::OpBetween] = all_rows;

  for (const auto& test : tests) {
    auto scan = std::make_shared<TableScan>(_table_wrapper_even_dict, ColumnID{0} /* "a" */, test.first, -10,
                                            optional<AllTypeVariant>(34));
    scan->execute();

    ASSERT_COLUMN_EQ(scan->get_output(), ColumnID{1}, test.second);
  }
}

TEST_F(OperatorsTableScanTest, ScanOnIntValueColumnWithFloatColumnWithNullValues) {
  auto table = load_table("src/test/tables/int_float_w_null_8_rows.tbl", 4);

  auto table_wrapper = std::make_shared<TableWrapper>(std::move(table));
  table_wrapper->execute();

  auto scan =
      std::make_shared<TableScan>(table_wrapper, ColumnID{0} /* "a" */, ScanType::OpGreaterThan, ColumnID{1} /* "b" */);
  scan->execute();

  const auto expected = std::vector<AllTypeVariant>{12345, 1234, 12345, 1234};
  ASSERT_COLUMN_EQ(scan->get_output(), ColumnID{0u}, expected);
}

TEST_F(OperatorsTableScanTest, ScanOnReferencedIntValueColumnWithFloatColumnWithNullValues) {
  auto table = load_table("src/test/tables/int_float_w_null_8_rows.tbl", 4);

  auto table_wrapper = std::make_shared<TableWrapper>(to_referencing_table(table));
  table_wrapper->execute();

<<<<<<< HEAD
  auto scan = std::make_shared<TableScan>(table_wrapper, ColumnID{1}, ScanType::OpEquals, ColumnID{0});
=======
  auto scan =
      std::make_shared<TableScan>(table_wrapper, ColumnID{0} /* "a" */, ScanType::OpGreaterThan, ColumnID{1} /* "b" */);
>>>>>>> c46160ee
  scan->execute();

  const auto expected = std::vector<AllTypeVariant>{12345, 1234, 12345, 1234};
  ASSERT_COLUMN_EQ(scan->get_output(), ColumnID{0u}, expected);
}

TEST_F(OperatorsTableScanTest, ScanOnIntDictColumnWithFloatColumnWithNullValues) {
  auto table = load_table("src/test/tables/int_float_w_null_8_rows.tbl", 4);
  DictionaryCompression::compress_table(*table);

  auto table_wrapper = std::make_shared<TableWrapper>(std::move(table));
  table_wrapper->execute();

<<<<<<< HEAD
  const auto expected_result = load_table("src/test/tables/int_int_int_column_parameter.tbl", 1);
  auto scan = std::make_shared<TableScan>(table_wrapper, ColumnID{1}, ScanType::OpEquals, ColumnID{0});
=======
  auto scan =
      std::make_shared<TableScan>(table_wrapper, ColumnID{0} /* "a" */, ScanType::OpGreaterThan, ColumnID{1} /* "b" */);
>>>>>>> c46160ee
  scan->execute();

  const auto expected = std::vector<AllTypeVariant>{12345, 1234, 12345, 1234};
  ASSERT_COLUMN_EQ(scan->get_output(), ColumnID{0u}, expected);
}

TEST_F(OperatorsTableScanTest, ScanOnReferencedIntDictColumnWithFloatColumnWithNullValues) {
  auto table = load_table("src/test/tables/int_float_w_null_8_rows.tbl", 4);
  DictionaryCompression::compress_table(*table);

  auto table_wrapper = std::make_shared<TableWrapper>(to_referencing_table(table));
  table_wrapper->execute();

  auto scan =
      std::make_shared<TableScan>(table_wrapper, ColumnID{0} /* "a" */, ScanType::OpGreaterThan, ColumnID{1} /* "b" */);
  scan->execute();

  const auto expected = std::vector<AllTypeVariant>{12345, 1234, 12345, 1234};
  ASSERT_COLUMN_EQ(scan->get_output(), ColumnID{0u}, expected);
}

TEST_F(OperatorsTableScanTest, ScanOnDictColumnAroundBounds) {
  // scanning for a value that is around the dictionary's bounds

  std::map<ScanType, std::vector<AllTypeVariant>> tests;
  tests[ScanType::OpEquals] = {100};
  tests[ScanType::OpLessThan] = {};
  tests[ScanType::OpLessThanEquals] = {100};
  tests[ScanType::OpGreaterThan] = {102, 104, 106, 108, 110, 112, 114, 116, 118, 120, 122, 124};
  tests[ScanType::OpGreaterThanEquals] = {100, 102, 104, 106, 108, 110, 112, 114, 116, 118, 120, 122, 124};
  tests[ScanType::OpNotEquals] = {102, 104, 106, 108, 110, 112, 114, 116, 118, 120, 122, 124};
  tests[ScanType::OpBetween] = {100, 102, 104, 106, 108, 110};

  for (const auto& test : tests) {
    auto scan = std::make_shared<opossum::TableScan>(_table_wrapper_even_dict, ColumnID{0}, test.first, 0,
                                                     optional<AllTypeVariant>(10));
    scan->execute();

    ASSERT_COLUMN_EQ(scan->get_output(), ColumnID{1}, test.second);
  }
}

TEST_F(OperatorsTableScanTest, ScanWithEmptyInput) {
  auto scan_1 = std::make_shared<opossum::TableScan>(_table_wrapper, ColumnID{0}, ScanType::OpGreaterThan, 12345);
  scan_1->execute();
  EXPECT_EQ(scan_1->get_output()->row_count(), static_cast<size_t>(0));

  // scan_1 produced an empty result
  auto scan_2 = std::make_shared<opossum::TableScan>(scan_1, ColumnID{1}, ScanType::OpEquals, 456.7);
  scan_2->execute();

  EXPECT_EQ(scan_2->get_output()->row_count(), static_cast<size_t>(0));
}

TEST_F(OperatorsTableScanTest, ScanOnWideDictionaryColumn) {
  // 2**8 + 1 values require a data type of 16bit.
  const auto table_wrapper_dict_16 = get_table_op_with_n_dict_entries((1 << 8) + 1);
  auto scan_1 = std::make_shared<opossum::TableScan>(table_wrapper_dict_16, ColumnID{0}, ScanType::OpGreaterThan, 200);
  scan_1->execute();

  EXPECT_EQ(scan_1->get_output()->row_count(), static_cast<size_t>(57));

  // 2**16 + 1 values require a data type of 32bit.
  const auto table_wrapper_dict_32 = get_table_op_with_n_dict_entries((1 << 16) + 1);
  auto scan_2 =
      std::make_shared<opossum::TableScan>(table_wrapper_dict_32, ColumnID{0}, ScanType::OpGreaterThan, 65500);
  scan_2->execute();

  EXPECT_EQ(scan_2->get_output()->row_count(), static_cast<size_t>(37));
}

TEST_F(OperatorsTableScanTest, NumInputTables) {
  auto scan_1 = std::make_shared<opossum::TableScan>(_table_wrapper, ColumnID{0}, ScanType::OpGreaterThanEquals, 1234);
  scan_1->execute();

  EXPECT_EQ(scan_1->num_in_tables(), 1);
}

TEST_F(OperatorsTableScanTest, NumOutputTables) {
  auto scan_1 = std::make_shared<opossum::TableScan>(_table_wrapper, ColumnID{0}, ScanType::OpGreaterThanEquals, 1234);

  EXPECT_EQ(scan_1->num_out_tables(), 1);
}

TEST_F(OperatorsTableScanTest, OperatorName) {
  auto scan_1 = std::make_shared<opossum::TableScan>(_table_wrapper, ColumnID{0}, ScanType::OpGreaterThanEquals, 1234);

  EXPECT_EQ(scan_1->name(), "TableScan");
}

TEST_F(OperatorsTableScanTest, ScanForNullValuesOnValueColumn) {
  auto table_wrapper = std::make_shared<TableWrapper>(load_table("src/test/tables/int_float_w_null_8_rows.tbl", 4));
  table_wrapper->execute();

  const auto tests = std::map<ScanType, std::vector<AllTypeVariant>>{
      {ScanType::OpEquals, {12, 123}}, {ScanType::OpNotEquals, {12345, NULL_VALUE, 1234, 12345, 12, 1234}}};

  scan_for_null_values(table_wrapper, tests);
}

TEST_F(OperatorsTableScanTest, ScanForNullValuesOnDictColumn) {
  auto table = load_table("src/test/tables/int_float_w_null_8_rows.tbl", 4);
  DictionaryCompression::compress_table(*table);

  auto table_wrapper = std::make_shared<TableWrapper>(table);
  table_wrapper->execute();

  const auto tests = std::map<ScanType, std::vector<AllTypeVariant>>{
      {ScanType::OpEquals, {12, 123}}, {ScanType::OpNotEquals, {12345, NULL_VALUE, 1234, 12345, 12, 1234}}};

  scan_for_null_values(table_wrapper, tests);
}

TEST_F(OperatorsTableScanTest, ScanForNullValuesOnReferencedValueColumn) {
  auto table = load_table("src/test/tables/int_float_w_null_8_rows.tbl", 4);

  auto table_wrapper = std::make_shared<TableWrapper>(to_referencing_table(table));
  table_wrapper->execute();

  const auto tests = std::map<ScanType, std::vector<AllTypeVariant>>{
      {ScanType::OpEquals, {12, 123}}, {ScanType::OpNotEquals, {12345, NULL_VALUE, 1234, 12345, 12, 1234}}};

  scan_for_null_values(table_wrapper, tests);
}

TEST_F(OperatorsTableScanTest, ScanForNullValuesOnReferencedDictColumn) {
  auto table = load_table("src/test/tables/int_float_w_null_8_rows.tbl", 4);
  DictionaryCompression::compress_table(*table);

  auto table_wrapper = std::make_shared<TableWrapper>(to_referencing_table(table));
  table_wrapper->execute();

  const auto tests = std::map<ScanType, std::vector<AllTypeVariant>>{
      {ScanType::OpEquals, {12, 123}}, {ScanType::OpNotEquals, {12345, NULL_VALUE, 1234, 12345, 12, 1234}}};

  scan_for_null_values(table_wrapper, tests);
}

TEST_F(OperatorsTableScanTest, ScanForNullValuesWithNullRowIDOnReferencedValueColumn) {
  auto table = create_referencing_table_w_null_row_id(false);

  auto table_wrapper = std::make_shared<TableWrapper>(table);
  table_wrapper->execute();

  const auto tests = std::map<ScanType, std::vector<AllTypeVariant>>{{ScanType::OpEquals, {123, 1234}},
                                                                     {ScanType::OpNotEquals, {12345, NULL_VALUE}}};

  scan_for_null_values(table_wrapper, tests);
}

TEST_F(OperatorsTableScanTest, ScanForNullValuesWithNullRowIDOnReferencedDictColumn) {
  auto table = create_referencing_table_w_null_row_id(true);

  auto table_wrapper = std::make_shared<TableWrapper>(table);
  table_wrapper->execute();

  const auto tests = std::map<ScanType, std::vector<AllTypeVariant>>{{ScanType::OpEquals, {123, 1234}},
                                                                     {ScanType::OpNotEquals, {12345, NULL_VALUE}}};

  scan_for_null_values(table_wrapper, tests);
}

}  // namespace opossum<|MERGE_RESOLUTION|>--- conflicted
+++ resolved
@@ -354,12 +354,8 @@
   auto table_wrapper = std::make_shared<TableWrapper>(to_referencing_table(table));
   table_wrapper->execute();
 
-<<<<<<< HEAD
-  auto scan = std::make_shared<TableScan>(table_wrapper, ColumnID{1}, ScanType::OpEquals, ColumnID{0});
-=======
   auto scan =
       std::make_shared<TableScan>(table_wrapper, ColumnID{0} /* "a" */, ScanType::OpGreaterThan, ColumnID{1} /* "b" */);
->>>>>>> c46160ee
   scan->execute();
 
   const auto expected = std::vector<AllTypeVariant>{12345, 1234, 12345, 1234};
@@ -373,13 +369,8 @@
   auto table_wrapper = std::make_shared<TableWrapper>(std::move(table));
   table_wrapper->execute();
 
-<<<<<<< HEAD
-  const auto expected_result = load_table("src/test/tables/int_int_int_column_parameter.tbl", 1);
-  auto scan = std::make_shared<TableScan>(table_wrapper, ColumnID{1}, ScanType::OpEquals, ColumnID{0});
-=======
   auto scan =
       std::make_shared<TableScan>(table_wrapper, ColumnID{0} /* "a" */, ScanType::OpGreaterThan, ColumnID{1} /* "b" */);
->>>>>>> c46160ee
   scan->execute();
 
   const auto expected = std::vector<AllTypeVariant>{12345, 1234, 12345, 1234};
