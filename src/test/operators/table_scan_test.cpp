--- conflicted
+++ resolved
@@ -28,11 +28,7 @@
     test_even_dict->add_column("a", "int");
     test_even_dict->add_column("b", "int");
     for (int i = 0; i <= 24; i += 2) test_even_dict->append({i, 100 + i});
-<<<<<<< HEAD
-    DictionaryCompression::compress_chunks(*test_even_dict, {0u, 1u});
-=======
     DictionaryCompression::compress_chunks(*test_even_dict, {ChunkID{0}, ChunkID{1}});
->>>>>>> 27761ead
 
     _table_wrapper_even_dict = std::make_shared<TableWrapper>(std::move(test_even_dict));
     _table_wrapper_even_dict->execute();
@@ -41,33 +37,12 @@
     test_table_part_dict->add_column("a", "int");
     test_table_part_dict->add_column("b", "float");
     for (int i = 1; i < 20; ++i) test_table_part_dict->append({i, 100.1 + i});
-<<<<<<< HEAD
-    DictionaryCompression::compress_chunks(*test_table_part_dict, {0u, 2u});
-=======
     DictionaryCompression::compress_chunks(*test_table_part_dict, {ChunkID{0}, ChunkID{2}});
->>>>>>> 27761ead
 
     _table_wrapper_part_dict = std::make_shared<TableWrapper>(test_table_part_dict);
     _table_wrapper_part_dict->execute();
 
     std::shared_ptr<Table> test_table_filtered = std::make_shared<Table>(5);
-<<<<<<< HEAD
-    test_table_filtered->add_column("a", "int", false);
-    test_table_filtered->add_column("b", "float", false);
-    auto pos_list = std::make_shared<PosList>();
-    pos_list->emplace_back(test_table_part_dict->calculate_row_id(3, 1));
-    pos_list->emplace_back(test_table_part_dict->calculate_row_id(2, 0));
-    pos_list->emplace_back(test_table_part_dict->calculate_row_id(1, 1));
-    pos_list->emplace_back(test_table_part_dict->calculate_row_id(3, 3));
-    pos_list->emplace_back(test_table_part_dict->calculate_row_id(1, 3));
-    pos_list->emplace_back(test_table_part_dict->calculate_row_id(0, 2));
-    pos_list->emplace_back(test_table_part_dict->calculate_row_id(2, 2));
-    pos_list->emplace_back(test_table_part_dict->calculate_row_id(2, 4));
-    pos_list->emplace_back(test_table_part_dict->calculate_row_id(0, 0));
-    pos_list->emplace_back(test_table_part_dict->calculate_row_id(0, 4));
-    auto col_a = std::make_shared<ReferenceColumn>(test_table_part_dict, 0, pos_list);
-    auto col_b = std::make_shared<ReferenceColumn>(test_table_part_dict, 1, pos_list);
-=======
     test_table_filtered->add_column_definition("a", "int");
     test_table_filtered->add_column_definition("b", "float");
     auto pos_list = std::make_shared<PosList>();
@@ -83,7 +58,6 @@
     pos_list->emplace_back(test_table_part_dict->calculate_row_id(ChunkID{0}, 4));
     auto col_a = std::make_shared<ReferenceColumn>(test_table_part_dict, ColumnID{0}, pos_list);
     auto col_b = std::make_shared<ReferenceColumn>(test_table_part_dict, ColumnID{1}, pos_list);
->>>>>>> 27761ead
     Chunk chunk;
     chunk.add_column(col_a);
     chunk.add_column(col_b);
@@ -95,11 +69,7 @@
     _table_wrapper_int3->execute();
 
     std::shared_ptr<Table> test_table_int3_dict = load_table("src/test/tables/int_int_int.tbl", 2);
-<<<<<<< HEAD
-    DictionaryCompression::compress_chunks(*test_table_int3_dict, {0u, 1u});
-=======
     DictionaryCompression::compress_chunks(*test_table_int3_dict, {ChunkID{0}, ChunkID{1}});
->>>>>>> 27761ead
 
     _table_wrapper_int3_dict = std::make_shared<TableWrapper>(std::move(test_table_int3_dict));
     _table_wrapper_int3_dict->execute();
@@ -109,11 +79,7 @@
     _test_table_dict_16->add_column("a", "int");
     _test_table_dict_16->add_column("b", "float");
     for (int i = 0; i <= 257; i += 1) _test_table_dict_16->append({i, 100.0f + i});
-<<<<<<< HEAD
-    DictionaryCompression::compress_chunks(*_test_table_dict_16, {0u});
-=======
     DictionaryCompression::compress_chunks(*_test_table_dict_16, {ChunkID{0}});
->>>>>>> 27761ead
 
     _table_wrapper_dict_16 = std::make_shared<opossum::TableWrapper>(std::move(_test_table_dict_16));
     _table_wrapper_dict_16->execute();
@@ -123,11 +89,7 @@
     _test_table_dict_32->add_column("a", "int");
     _test_table_dict_32->add_column("b", "float");
     for (int i = 0; i <= 65537; i += 1) _test_table_dict_32->append({i, 100.0f + i});
-<<<<<<< HEAD
-    DictionaryCompression::compress_chunks(*_test_table_dict_32, {0u});
-=======
     DictionaryCompression::compress_chunks(*_test_table_dict_32, {ChunkID{0}});
->>>>>>> 27761ead
 
     _table_wrapper_dict_32 = std::make_shared<opossum::TableWrapper>(std::move(_test_table_dict_32));
     _table_wrapper_dict_32->execute();
@@ -139,11 +101,7 @@
     // load and compress string table
     std::shared_ptr<Table> test_table_string_dict = load_table("src/test/tables/int_string_like.tbl", 5);
 
-<<<<<<< HEAD
-    DictionaryCompression::compress_chunks(*test_table_string_dict, {0u});
-=======
     DictionaryCompression::compress_chunks(*test_table_string_dict, {ChunkID{0}});
->>>>>>> 27761ead
 
     _table_wrapper_string_dict = std::make_shared<TableWrapper>(std::move(test_table_string_dict));
     _table_wrapper_string_dict->execute();
@@ -247,7 +205,6 @@
 
 TEST_F(OperatorsTableScanTest, ScanPartiallyCompressed) {
   std::shared_ptr<Table> expected_result = load_table("src/test/tables/int_float_seq_filtered.tbl", 2);
-<<<<<<< HEAD
 
   auto scan_1 = std::make_shared<TableScan>(_table_wrapper_part_dict, ColumnName("a"), "<", 10);
   scan_1->execute();
@@ -258,18 +215,6 @@
 TEST_F(OperatorsTableScanTest, ScanWeirdPosList) {
   std::shared_ptr<Table> expected_result = load_table("src/test/tables/int_float_seq_filtered_onlyodd.tbl", 2);
 
-=======
-
-  auto scan_1 = std::make_shared<TableScan>(_table_wrapper_part_dict, ColumnName("a"), "<", 10);
-  scan_1->execute();
-
-  EXPECT_TABLE_EQ(scan_1->get_output(), expected_result);
-}
-
-TEST_F(OperatorsTableScanTest, ScanWeirdPosList) {
-  std::shared_ptr<Table> expected_result = load_table("src/test/tables/int_float_seq_filtered_onlyodd.tbl", 2);
-
->>>>>>> 27761ead
   auto scan_1 = std::make_shared<TableScan>(_table_wrapper_filtered, ColumnName("a"), "<", 10);
   scan_1->execute();
 
@@ -295,11 +240,7 @@
     for (ChunkID chunk_id{0}; chunk_id < scan->get_output()->chunk_count(); ++chunk_id) {
       auto& chunk = scan->get_output()->get_chunk(chunk_id);
       for (ChunkOffset chunk_offset = 0; chunk_offset < chunk.size(); ++chunk_offset) {
-<<<<<<< HEAD
-        EXPECT_EQ(expected_copy.erase(type_cast<int>((*chunk.get_column(1))[chunk_offset])), 1ull);
-=======
         EXPECT_EQ(expected_copy.erase(type_cast<int>((*chunk.get_column(ColumnID{1}))[chunk_offset])), 1ull);
->>>>>>> 27761ead
       }
     }
     EXPECT_EQ(expected_copy.size(), 0ull);
