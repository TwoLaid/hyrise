#include <memory>
#include <string>
#include <utility>
#include <vector>

#include "../base_test.hpp"
#include "gtest/gtest.h"

#include "../../lib/operators/abstract_operator.hpp"
#include "../../lib/operators/get_table.hpp"
#include "../../lib/operators/print.hpp"
#include "../../lib/operators/projection.hpp"
#include "../../lib/storage/storage_manager.hpp"
#include "../../lib/storage/table.hpp"
#include "../../lib/types.hpp"

namespace opossum {
<<<<<<< HEAD

class OperatorsProjectionTest : public BaseTest {
 protected:
  void SetUp() override {
    std::shared_ptr<Table> test_table = load_table("src/test/tables/int_float.tbl", 2);
    StorageManager::get().add_table("table_a", std::move(test_table));
    _gt = std::make_shared<GetTable>("table_a");
  }

  std::shared_ptr<GetTable> _gt;
=======
class OperatorsProjectionTest : public BaseTest {
  void SetUp() override {
    test_table = std::make_shared<Table>(Table(2));

    test_table->add_column("a", "int");
    test_table->add_column("b", "float");

    test_table->append({123, 456.7f});
    test_table->append({1234, 457.7f});
    test_table->append({12345, 458.7f});

    StorageManager::get().add_table("table_a", std::move(test_table));

    gt = std::make_shared<GetTable>("table_a");
  }

 public:
  std::shared_ptr<Table> test_table;
  std::shared_ptr<GetTable> gt;
>>>>>>> d335cf10
};

TEST_F(OperatorsProjectionTest, SingleColumn) {
  std::shared_ptr<Table> expected_result = load_table("src/test/tables/int.tbl", 1);

  std::vector<std::string> column_filter = {"a"};
  auto projection = std::make_shared<Projection>(_gt, column_filter);
  projection->execute();

  EXPECT_TABLE_EQ(*(projection->get_output()), *expected_result);
}

TEST_F(OperatorsProjectionTest, DoubleProject) {
  std::shared_ptr<Table> expected_result = load_table("src/test/tables/int.tbl", 3);

  std::vector<std::string> column_filter = {"a"};
  auto projection1 = std::make_shared<Projection>(_gt, column_filter);
  projection1->execute();

  auto projection2 = std::make_shared<Projection>(projection1, column_filter);
  projection2->execute();

  EXPECT_TABLE_EQ(*(projection2->get_output()), *expected_result);
}

TEST_F(OperatorsProjectionTest, AllColumns) {
  std::shared_ptr<Table> expected_result = load_table("src/test/tables/int_float.tbl", 2);

  std::vector<std::string> column_filter = {"a", "b"};
  auto projection = std::make_shared<Projection>(_gt, column_filter);
  projection->execute();

  EXPECT_TABLE_EQ(*(projection->get_output()), *expected_result);
}

}  // namespace opossum<|MERGE_RESOLUTION|>--- conflicted
+++ resolved
@@ -15,7 +15,6 @@
 #include "../../lib/types.hpp"
 
 namespace opossum {
-<<<<<<< HEAD
 
 class OperatorsProjectionTest : public BaseTest {
  protected:
@@ -26,27 +25,6 @@
   }
 
   std::shared_ptr<GetTable> _gt;
-=======
-class OperatorsProjectionTest : public BaseTest {
-  void SetUp() override {
-    test_table = std::make_shared<Table>(Table(2));
-
-    test_table->add_column("a", "int");
-    test_table->add_column("b", "float");
-
-    test_table->append({123, 456.7f});
-    test_table->append({1234, 457.7f});
-    test_table->append({12345, 458.7f});
-
-    StorageManager::get().add_table("table_a", std::move(test_table));
-
-    gt = std::make_shared<GetTable>("table_a");
-  }
-
- public:
-  std::shared_ptr<Table> test_table;
-  std::shared_ptr<GetTable> gt;
->>>>>>> d335cf10
 };
 
 TEST_F(OperatorsProjectionTest, SingleColumn) {
