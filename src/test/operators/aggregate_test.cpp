#include <iostream>
#include <map>
#include <memory>
#include <set>
#include <string>
#include <utility>
#include <vector>

#include "../base_test.hpp"
#include "gtest/gtest.h"

#include "operators/abstract_read_only_operator.hpp"
#include "operators/aggregate.hpp"
#include "operators/join_hash.hpp"
#include "operators/table_scan.hpp"
#include "operators/table_wrapper.hpp"
#include "storage/dictionary_compression.hpp"
#include "storage/storage_manager.hpp"
#include "storage/table.hpp"
#include "types.hpp"

namespace opossum {

class OperatorsAggregateTest : public BaseTest {
 protected:
  void SetUp() override {
    _table_wrapper_1_1 = std::make_shared<TableWrapper>(
        load_table("src/test/tables/aggregateoperator/groupby_int_1gb_1agg/input.tbl", 2));
    _table_wrapper_1_1->execute();

    _table_wrapper_1_2 = std::make_shared<TableWrapper>(
        load_table("src/test/tables/aggregateoperator/groupby_int_1gb_2agg/input.tbl", 2));
    _table_wrapper_1_2->execute();

    _table_wrapper_2_1 = std::make_shared<TableWrapper>(
        load_table("src/test/tables/aggregateoperator/groupby_int_2gb_1agg/input.tbl", 2));
    _table_wrapper_2_1->execute();

    _table_wrapper_2_2 = std::make_shared<TableWrapper>(
        load_table("src/test/tables/aggregateoperator/groupby_int_2gb_2agg/input.tbl", 2));
    _table_wrapper_2_2->execute();

    _table_wrapper_1_1_string = std::make_shared<TableWrapper>(
        load_table("src/test/tables/aggregateoperator/groupby_string_1gb_1agg/input.tbl", 2));
    _table_wrapper_1_1_string->execute();

    _table_wrapper_3_1 =
        std::make_shared<TableWrapper>(load_table("src/test/tables/aggregateoperator/join_2gb_0agg/input_a.tbl", 2));
    _table_wrapper_3_1->execute();

    _table_wrapper_3_2 =
        std::make_shared<TableWrapper>(load_table("src/test/tables/aggregateoperator/join_2gb_0agg/input_b.tbl", 2));
    _table_wrapper_3_2->execute();

    auto test_table = load_table("src/test/tables/aggregateoperator/groupby_int_1gb_1agg/input.tbl", 2);
    DictionaryCompression::compress_table(*test_table);

    _table_wrapper_1_1_dict = std::make_shared<TableWrapper>(std::move(test_table));
    _table_wrapper_1_1_dict->execute();
  }

  void test_output(const std::shared_ptr<AbstractOperator> in, const std::vector<AggregateDefinition> aggregates,
                   const std::vector<std::string> groupby_columns, const std::string &file_name, size_t chunk_size) {
    // load expected results from file
    std::shared_ptr<Table> expected_result = load_table(file_name, chunk_size);
    EXPECT_NE(expected_result, nullptr) << "Could not load expected result table";

    // collect possible columns to scan before aggregate
    std::set<std::string> ref_columns;
    ref_columns.insert("");

    for (auto const &agg : aggregates) {
      ref_columns.insert(agg.column_name);
    }

    for (auto const &groupby : groupby_columns) {
      ref_columns.insert(groupby);
    }

    for (auto &ref : ref_columns) {
      // make one Aggregate w/o ReferenceColumn
      auto input = in;

      if (ref != "") {
        // also try a TableScan on every involved column
        input = std::make_shared<TableScan>(in, ref, ScanType::OpGreaterThanEquals, 0);
        input->execute();
      }

      // build and execute Aggregate
      auto aggregate = std::make_shared<Aggregate>(input, aggregates, groupby_columns);
      EXPECT_NE(aggregate, nullptr) << "Could not build Aggregate";
      aggregate->execute();
      EXPECT_TABLE_EQ(aggregate->get_output(), expected_result);
    }
  }

  std::shared_ptr<TableWrapper> _table_wrapper_1_1, _table_wrapper_1_2, _table_wrapper_2_1, _table_wrapper_2_2,
      _table_wrapper_1_1_string, _table_wrapper_1_1_dict, _table_wrapper_3_1, _table_wrapper_3_2;
};

TEST_F(OperatorsAggregateTest, NumInputTables) {
  auto aggregate = std::make_shared<Aggregate>(_table_wrapper_1_1, std::vector<AggregateDefinition>{{"b", Max}},
                                               std::vector<std::string>{std::string("a")});
  aggregate->execute();

  EXPECT_EQ(aggregate->num_in_tables(), 1);
}

TEST_F(OperatorsAggregateTest, NumOutputTables) {
  auto aggregate = std::make_shared<Aggregate>(_table_wrapper_1_1, std::vector<AggregateDefinition>{{"b", Max}},
                                               std::vector<std::string>{std::string("a")});

  EXPECT_EQ(aggregate->num_out_tables(), 1);
}

TEST_F(OperatorsAggregateTest, OperatorName) {
  auto aggregate = std::make_shared<Aggregate>(_table_wrapper_1_1, std::vector<AggregateDefinition>{{"b", Max}},
                                               std::vector<std::string>{std::string("a")});

  EXPECT_EQ(aggregate->name(), "Aggregate");
}

TEST_F(OperatorsAggregateTest, CannotSumStringColumns) {
  auto aggregate = std::make_shared<Aggregate>(_table_wrapper_1_1_string, std::vector<AggregateDefinition>{{"a", Sum}},
                                               std::vector<std::string>{std::string("a")});

  EXPECT_THROW(aggregate->execute(), std::runtime_error);
}

TEST_F(OperatorsAggregateTest, CannotAvgStringColumns) {
  auto aggregate = std::make_shared<Aggregate>(_table_wrapper_1_1_string, std::vector<AggregateDefinition>{{"a", Avg}},
                                               std::vector<std::string>{std::string("a")});

  EXPECT_THROW(aggregate->execute(), std::runtime_error);
}

TEST_F(OperatorsAggregateTest, CanCountStringColumns) {
  this->test_output(_table_wrapper_1_1_string, {{"a", Count}}, {std::string("a")},
                    "src/test/tables/aggregateoperator/groupby_string_1gb_1agg/count_str.tbl", 1);
}

TEST_F(OperatorsAggregateTest, SingleAggregateMax) {
  this->test_output(_table_wrapper_1_1, {{"b", Max}}, {std::string("a")},
                    "src/test/tables/aggregateoperator/groupby_int_1gb_1agg/max.tbl", 1);
}

TEST_F(OperatorsAggregateTest, SingleAggregateMin) {
  this->test_output(_table_wrapper_1_1, {{"b", Min}}, {std::string("a")},
                    "src/test/tables/aggregateoperator/groupby_int_1gb_1agg/min.tbl", 1);
}

TEST_F(OperatorsAggregateTest, SingleAggregateSum) {
  this->test_output(_table_wrapper_1_1, {{"b", Sum}}, {std::string("a")},
                    "src/test/tables/aggregateoperator/groupby_int_1gb_1agg/sum.tbl", 1);
}

TEST_F(OperatorsAggregateTest, SingleAggregateAvg) {
  this->test_output(_table_wrapper_1_1, {{"b", Avg}}, {std::string("a")},
                    "src/test/tables/aggregateoperator/groupby_int_1gb_1agg/avg.tbl", 1);
}

TEST_F(OperatorsAggregateTest, SingleAggregateCount) {
  this->test_output(_table_wrapper_1_1, {{"b", Count}}, {std::string("a")},
                    "src/test/tables/aggregateoperator/groupby_int_1gb_1agg/count.tbl", 1);
}

TEST_F(OperatorsAggregateTest, StringSingleAggregateMax) {
  this->test_output(_table_wrapper_1_1_string, {{"b", Max}}, {std::string("a")},
                    "src/test/tables/aggregateoperator/groupby_string_1gb_1agg/max.tbl", 1);
}

TEST_F(OperatorsAggregateTest, StringSingleAggregateMin) {
  this->test_output(_table_wrapper_1_1_string, {{"b", Min}}, {std::string("a")},
                    "src/test/tables/aggregateoperator/groupby_string_1gb_1agg/min.tbl", 1);
}

TEST_F(OperatorsAggregateTest, StringSingleAggregateStringMax) {
  this->test_output(_table_wrapper_1_1_string, {{"a", Max}}, {},
                    "src/test/tables/aggregateoperator/groupby_string_1gb_1agg/max_str.tbl", 1);
}

TEST_F(OperatorsAggregateTest, StringSingleAggregateStringMin) {
  this->test_output(_table_wrapper_1_1_string, {{"a", Min}}, {},
                    "src/test/tables/aggregateoperator/groupby_string_1gb_1agg/min_str.tbl", 1);
}

TEST_F(OperatorsAggregateTest, StringSingleAggregateSum) {
  this->test_output(_table_wrapper_1_1_string, {{"b", Sum}}, {std::string("a")},
                    "src/test/tables/aggregateoperator/groupby_string_1gb_1agg/sum.tbl", 1);
}

TEST_F(OperatorsAggregateTest, StringSingleAggregateAvg) {
  this->test_output(_table_wrapper_1_1_string, {{"b", Avg}}, {std::string("a")},
                    "src/test/tables/aggregateoperator/groupby_string_1gb_1agg/avg.tbl", 1);
}

TEST_F(OperatorsAggregateTest, StringSingleAggregateCount) {
  this->test_output(_table_wrapper_1_1_string, {{"b", Count}}, {std::string("a")},
                    "src/test/tables/aggregateoperator/groupby_string_1gb_1agg/count.tbl", 1);
}

TEST_F(OperatorsAggregateTest, DictionarySingleAggregateMax) {
  this->test_output(_table_wrapper_1_1_dict, {{"b", Max}}, {std::string("a")},
                    "src/test/tables/aggregateoperator/groupby_int_1gb_1agg/max.tbl", 1);
}

TEST_F(OperatorsAggregateTest, DictionarySingleAggregateMin) {
  this->test_output(_table_wrapper_1_1_dict, {{"b", Min}}, {std::string("a")},
                    "src/test/tables/aggregateoperator/groupby_int_1gb_1agg/min.tbl", 1);
}

TEST_F(OperatorsAggregateTest, DictionarySingleAggregateSum) {
  this->test_output(_table_wrapper_1_1_dict, {{"b", Sum}}, {std::string("a")},
                    "src/test/tables/aggregateoperator/groupby_int_1gb_1agg/sum.tbl", 1);
}

TEST_F(OperatorsAggregateTest, DictionarySingleAggregateAvg) {
  this->test_output(_table_wrapper_1_1_dict, {{"b", Avg}}, {std::string("a")},
                    "src/test/tables/aggregateoperator/groupby_int_1gb_1agg/avg.tbl", 1);
}

TEST_F(OperatorsAggregateTest, DictionarySingleAggregateCount) {
  this->test_output(_table_wrapper_1_1_dict, {{"b", Count}}, {std::string("a")},
                    "src/test/tables/aggregateoperator/groupby_int_1gb_1agg/count.tbl", 1);
}

TEST_F(OperatorsAggregateTest, TwoAggregateAvgMax) {
  this->test_output(_table_wrapper_1_2, {{"b", Max}, {"c", Avg}}, {std::string("a")},
                    "src/test/tables/aggregateoperator/groupby_int_1gb_2agg/max_avg.tbl", 1);
}

TEST_F(OperatorsAggregateTest, TwoAggregateMinAvg) {
  this->test_output(_table_wrapper_1_2, {{"b", Min}, {"c", Avg}}, {std::string("a")},
                    "src/test/tables/aggregateoperator/groupby_int_1gb_2agg/min_avg.tbl", 1);
}

TEST_F(OperatorsAggregateTest, TwoAggregateMinMax) {
  this->test_output(_table_wrapper_1_2, {{"b", Min}, {"c", Max}}, {std::string("a")},
                    "src/test/tables/aggregateoperator/groupby_int_1gb_2agg/min_max.tbl", 1);
}

TEST_F(OperatorsAggregateTest, TwoAggregateAvgAvg) {
  this->test_output(_table_wrapper_1_2, {{"b", Avg}, {"c", Avg}}, {std::string("a")},
                    "src/test/tables/aggregateoperator/groupby_int_1gb_2agg/avg_avg.tbl", 1);
}

TEST_F(OperatorsAggregateTest, TwoAggregateSumAvg) {
  this->test_output(_table_wrapper_1_2, {{"b", Sum}, {"c", Avg}}, {std::string("a")},
                    "src/test/tables/aggregateoperator/groupby_int_1gb_2agg/sum_avg.tbl", 1);
}

TEST_F(OperatorsAggregateTest, TwoAggregateSumAvgAlias) {
<<<<<<< HEAD
  this->test_output(_table_wrapper_1_2, {{"b", Sum, "sum_b"}, {"c", Avg}}, {std::string("a")},
=======
  this->test_output(_table_wrapper_1_2, {{"b", Sum, optional<std::string>("sum_b")}, {"c", Avg}}, {std::string("a")},
>>>>>>> a147d249
                    "src/test/tables/aggregateoperator/groupby_int_1gb_2agg/sum_avg_alias.tbl", 1);
}

TEST_F(OperatorsAggregateTest, TwoAggregateSumSum) {
  this->test_output(_table_wrapper_1_2, {{"b", Sum}, {"c", Sum}}, {std::string("a")},
                    "src/test/tables/aggregateoperator/groupby_int_1gb_2agg/sum_sum.tbl", 1);
}

TEST_F(OperatorsAggregateTest, TwoAggregateSumCount) {
  this->test_output(_table_wrapper_1_2, {{"b", Sum}, {"c", Count}}, {std::string("a")},
                    "src/test/tables/aggregateoperator/groupby_int_1gb_2agg/sum_count.tbl", 1);
}

TEST_F(OperatorsAggregateTest, TwoGroupbyMax) {
  this->test_output(_table_wrapper_2_1, {{"c", Max}}, {std::string("a"), std::string("b")},
                    "src/test/tables/aggregateoperator/groupby_int_2gb_1agg/max.tbl", 1);
}

TEST_F(OperatorsAggregateTest, TwoGroupbyMin) {
  this->test_output(_table_wrapper_2_1, {{"c", Min}}, {std::string("a"), std::string("b")},
                    "src/test/tables/aggregateoperator/groupby_int_2gb_1agg/min.tbl", 1);
}

TEST_F(OperatorsAggregateTest, TwoGroupbySum) {
  this->test_output(_table_wrapper_2_1, {{"c", Sum}}, {std::string("a"), std::string("b")},
                    "src/test/tables/aggregateoperator/groupby_int_2gb_1agg/sum.tbl", 1);
}

TEST_F(OperatorsAggregateTest, TwoGroupbyAvg) {
  this->test_output(_table_wrapper_2_1, {{"c", Avg}}, {std::string("a"), std::string("b")},
                    "src/test/tables/aggregateoperator/groupby_int_2gb_1agg/avg.tbl", 1);
}

TEST_F(OperatorsAggregateTest, TwoGroupbyCount) {
  this->test_output(_table_wrapper_2_1, {{"c", Count}}, {std::string("a"), std::string("b")},
                    "src/test/tables/aggregateoperator/groupby_int_2gb_1agg/count.tbl", 1);
}

TEST_F(OperatorsAggregateTest, TwoGroupbyAndTwoAggregateMaxAvg) {
  this->test_output(_table_wrapper_2_2, {{"c", Max}, {"d", Avg}}, {std::string("a"), std::string("b")},
                    "src/test/tables/aggregateoperator/groupby_int_2gb_2agg/max_avg.tbl", 1);
}

TEST_F(OperatorsAggregateTest, TwoGroupbyAndTwoAggregateMinAvg) {
  this->test_output(_table_wrapper_2_2, {{"c", Min}, {"d", Avg}}, {std::string("a"), std::string("b")},
                    "src/test/tables/aggregateoperator/groupby_int_2gb_2agg/min_avg.tbl", 1);
}

TEST_F(OperatorsAggregateTest, TwoGroupbyAndTwoAggregateMinMax) {
  this->test_output(_table_wrapper_2_2, {{"c", Min}, {"d", Max}}, {std::string("a"), std::string("b")},
                    "src/test/tables/aggregateoperator/groupby_int_2gb_2agg/min_max.tbl", 1);
}

TEST_F(OperatorsAggregateTest, TwoGroupbyAndTwoAggregateSumAvg) {
  this->test_output(_table_wrapper_2_2, {{"c", Sum}, {"d", Avg}}, {std::string("a"), std::string("b")},
                    "src/test/tables/aggregateoperator/groupby_int_2gb_2agg/sum_avg.tbl", 1);
}

TEST_F(OperatorsAggregateTest, TwoGroupbyAndTwoAggregateSumSum) {
  this->test_output(_table_wrapper_2_2, {{"c", Sum}, {"d", Sum}}, {std::string("a"), std::string("b")},
                    "src/test/tables/aggregateoperator/groupby_int_2gb_2agg/sum_sum.tbl", 1);
}

TEST_F(OperatorsAggregateTest, TwoGroupbyAndTwoAggregateSumCount) {
  this->test_output(_table_wrapper_2_2, {{"c", Sum}, {"d", Count}}, {std::string("a"), std::string("b")},
                    "src/test/tables/aggregateoperator/groupby_int_2gb_2agg/sum_count.tbl", 1);
}

TEST_F(OperatorsAggregateTest, NoGroupbySingleAggregateMax) {
  this->test_output(_table_wrapper_1_1, {{"b", Max}}, {}, "src/test/tables/aggregateoperator/0gb_1agg/max.tbl", 1);
}

TEST_F(OperatorsAggregateTest, NoGroupbySingleAggregateMin) {
  this->test_output(_table_wrapper_1_1, {{"b", Min}}, {}, "src/test/tables/aggregateoperator/0gb_1agg/min.tbl", 1);
}

TEST_F(OperatorsAggregateTest, NoGroupbySingleAggregateSum) {
  this->test_output(_table_wrapper_1_1, {{"b", Sum}}, {}, "src/test/tables/aggregateoperator/0gb_1agg/sum.tbl", 1);
}

TEST_F(OperatorsAggregateTest, NoGroupbySingleAggregateAvg) {
  this->test_output(_table_wrapper_1_1, {{"b", Avg}}, {}, "src/test/tables/aggregateoperator/0gb_1agg/avg.tbl", 1);
}

TEST_F(OperatorsAggregateTest, NoGroupbySingleAggregateCount) {
  this->test_output(_table_wrapper_1_1, {{"b", Count}}, {}, "src/test/tables/aggregateoperator/0gb_1agg/count.tbl", 1);
}

TEST_F(OperatorsAggregateTest, OneGroupbyAndNoAggregate) {
  this->test_output(_table_wrapper_1_1, {}, {std::string("a")},
                    "src/test/tables/aggregateoperator/groupby_int_1gb_0agg/result.tbl", 1);
}

TEST_F(OperatorsAggregateTest, TwoGroupbyAndNoAggregate) {
  this->test_output(_table_wrapper_1_1, {}, {std::string("a"), std::string("b")},
                    "src/test/tables/aggregateoperator/groupby_int_2gb_0agg/result.tbl", 1);
}

TEST_F(OperatorsAggregateTest, NoGroupbyAndNoAggregate) {
  EXPECT_THROW(std::make_shared<Aggregate>(_table_wrapper_1_1_string, std::vector<AggregateDefinition>{},
                                           std::vector<std::string>{}),
               std::logic_error);
}

/**
 * Tests for ReferenceColumns
 */

TEST_F(OperatorsAggregateTest, SingleAggregateMaxOnRef) {
  auto filtered = std::make_shared<TableScan>(_table_wrapper_1_1, "a", ScanType::OpLessThan, "100");
  filtered->execute();

  this->test_output(filtered, {{"b", Max}}, {std::string("a")},
                    "src/test/tables/aggregateoperator/groupby_int_1gb_1agg/max_filtered.tbl", 1);
}

TEST_F(OperatorsAggregateTest, TwoGroupbyAndTwoAggregateMinAvgOnRef) {
  auto filtered = std::make_shared<TableScan>(_table_wrapper_2_2, "a", ScanType::OpLessThan, "100");
  filtered->execute();

  this->test_output(filtered, {{"c", Min}, {"d", Avg}}, {std::string("a"), std::string("b")},
                    "src/test/tables/aggregateoperator/groupby_int_2gb_2agg/min_avg_filtered.tbl", 1);
}

TEST_F(OperatorsAggregateTest, TwoGroupbySumOnRef) {
  auto filtered = std::make_shared<TableScan>(_table_wrapper_2_1, "a", ScanType::OpLessThan, "100");
  filtered->execute();

  this->test_output(filtered, {{"c", Sum}}, {std::string("a"), std::string("b")},
                    "src/test/tables/aggregateoperator/groupby_int_2gb_1agg/sum_filtered.tbl", 1);
}

TEST_F(OperatorsAggregateTest, TwoAggregateSumAvgOnRef) {
  auto filtered = std::make_shared<TableScan>(_table_wrapper_1_2, "a", ScanType::OpLessThan, "100");
  filtered->execute();

  this->test_output(filtered, {{"b", Sum}, {"c", Avg}}, {std::string("a")},
                    "src/test/tables/aggregateoperator/groupby_int_1gb_2agg/sum_avg_filtered.tbl", 1);
}

TEST_F(OperatorsAggregateTest, DictionarySingleAggregateMinOnRef) {
  auto filtered = std::make_shared<TableScan>(_table_wrapper_1_1_dict, "a", ScanType::OpLessThan, "100");
  filtered->execute();

  this->test_output(filtered, {{"b", Min}}, {std::string("a")},
                    "src/test/tables/aggregateoperator/groupby_int_1gb_1agg/min_filtered.tbl", 1);
}

TEST_F(OperatorsAggregateTest, JoinThenAggregate) {
  auto join =
      std::make_shared<JoinHash>(_table_wrapper_3_1, _table_wrapper_3_2, std::pair<std::string, std::string>("a", "a"),
                                 ScanType::OpEquals, JoinMode::Inner, std::string("left."), std::string("right."));
  join->execute();

  this->test_output(join, {}, {std::string("left.a"), std::string("right.b")},
                    "src/test/tables/aggregateoperator/join_2gb_0agg/result.tbl", 1);
}

}  // namespace opossum<|MERGE_RESOLUTION|>--- conflicted
+++ resolved
@@ -251,11 +251,7 @@
 }
 
 TEST_F(OperatorsAggregateTest, TwoAggregateSumAvgAlias) {
-<<<<<<< HEAD
-  this->test_output(_table_wrapper_1_2, {{"b", Sum, "sum_b"}, {"c", Avg}}, {std::string("a")},
-=======
   this->test_output(_table_wrapper_1_2, {{"b", Sum, optional<std::string>("sum_b")}, {"c", Avg}}, {std::string("a")},
->>>>>>> a147d249
                     "src/test/tables/aggregateoperator/groupby_int_1gb_2agg/sum_avg_alias.tbl", 1);
 }
 
