--- conflicted
+++ resolved
@@ -123,8 +123,6 @@
   CurrentScheduler::set(nullptr);
 }
 
-<<<<<<< HEAD
-=======
 TEST_F(OperatorsImportCsvTest, SemicolonSeparator) {
   CsvConfig config;
   config.separator = ';';
@@ -142,5 +140,4 @@
   EXPECT_TABLE_EQ(importer->get_output(), expected_table, true);
 }
 
->>>>>>> 27761ead
 }  // namespace opossum