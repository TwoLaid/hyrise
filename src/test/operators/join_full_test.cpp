#include <iostream>
#include <map>
#include <memory>
#include <set>
#include <string>
#include <utility>

#include "../base_test.hpp"
#include "gtest/gtest.h"
#include "join_test.hpp"

#include "../../lib/operators/get_table.hpp"
#include "../../lib/operators/join_hash.hpp"
#include "../../lib/operators/join_nested_loop_a.hpp"
#include "../../lib/operators/join_nested_loop_b.hpp"
#include "../../lib/operators/print.hpp"
#include "../../lib/operators/join_sort_merge.hpp"
#include "../../lib/operators/table_scan.hpp"
#include "../../lib/storage/storage_manager.hpp"
#include "../../lib/storage/table.hpp"
#include "../../lib/types.hpp"

namespace opossum {

/*
This contains the tests for Join implementations that
implement all operators, not just ScanType::OpEquals.
*/

template <typename T>
class JoinFullTest : public JoinTest {};

// here we define all Join types
typedef ::testing::Types<JoinNestedLoopA, JoinNestedLoopB, JoinSortMerge> JoinFullTypes;
TYPED_TEST_CASE(JoinFullTest, JoinFullTypes);

TYPED_TEST(JoinFullTest, CrossJoin) {
  if (!IS_DEBUG) return;
  // this->template test_join_output<TypeParam>(this->_table_wrapper_a, this->_table_wrapper_b, std::pair<std::string,
  // std::string>("a", "a"),
  //                                            ScanType::OpEquals, Cross,
  //                                            "src/test/tables/joinoperators/int_cross_join.tbl", 1);

  EXPECT_THROW(std::make_shared<TypeParam>(this->_table_wrapper_a, this->_table_wrapper_b,
                                           std::pair<std::string, std::string>("a", "a"), ScanType::OpEquals,
                                           JoinMode::Cross, std::string("left."), std::string("right.")),
               std::logic_error);
}

TYPED_TEST(JoinFullTest, LeftJoin) {
  this->template test_join_output<TypeParam>(this->_table_wrapper_a, this->_table_wrapper_b,
                                             std::pair<std::string, std::string>("a", "a"), ScanType::OpEquals,
                                             JoinMode::Left, std::string("left."), std::string("right."),
                                             "src/test/tables/joinoperators/int_left_join.tbl", 1);
}

TYPED_TEST(JoinFullTest, LeftJoinOnString) {
  this->template test_join_output<TypeParam>(this->_table_wrapper_c, this->_table_wrapper_d,
                                             std::pair<std::string, std::string>("b", "b"), ScanType::OpEquals,
                                             JoinMode::Left, std::string("left."), std::string("right."),
                                             "src/test/tables/joinoperators/string_left_join.tbl", 1);
}

TYPED_TEST(JoinFullTest, RightJoin) {
  this->template test_join_output<TypeParam>(this->_table_wrapper_a, this->_table_wrapper_b,
                                             std::pair<std::string, std::string>("a", "a"), ScanType::OpEquals,
                                             JoinMode::Right, std::string("left."), std::string("right."),
                                             "src/test/tables/joinoperators/int_right_join.tbl", 1);
}

TYPED_TEST(JoinFullTest, InnerJoin) {
  this->template test_join_output<TypeParam>(this->_table_wrapper_a, this->_table_wrapper_b,
                                             std::pair<std::string, std::string>("a", "a"), ScanType::OpEquals,
                                             JoinMode::Inner, std::string("left."), std::string("right."),
                                             "src/test/tables/joinoperators/int_inner_join.tbl", 1);
}

TYPED_TEST(JoinFullTest, InnerJoinOnString) {
  this->template test_join_output<TypeParam>(this->_table_wrapper_c, this->_table_wrapper_d,
                                             std::pair<std::string, std::string>("b", "b"), ScanType::OpEquals,
                                             JoinMode::Inner, std::string("left."), std::string("right."),
                                             "src/test/tables/joinoperators/string_inner_join.tbl", 1);
}

TYPED_TEST(JoinFullTest, InnerRefJoin) {
  this->_table_wrapper_a->execute();
  this->_table_wrapper_b->execute();

  // scan that returns all rows
  auto scan_a = std::make_shared<TableScan>(this->_table_wrapper_a, "a", ScanType::OpGreaterThanEquals, 0);
  scan_a->execute();
  auto scan_b = std::make_shared<TableScan>(this->_table_wrapper_b, "a", ScanType::OpGreaterThanEquals, 0);
  scan_b->execute();

  this->template test_join_output<TypeParam>(
      scan_a, scan_b, std::pair<std::string, std::string>("a", "a"), ScanType::OpEquals, JoinMode::Inner,
      std::string("left."), std::string("right."), "src/test/tables/joinoperators/int_inner_join.tbl", 1);
}

TYPED_TEST(JoinFullTest, InnerValueDictJoin) {
  this->_table_wrapper_a->execute();
  this->_table_wrapper_b_dict->execute();

  this->template test_join_output<TypeParam>(this->_table_wrapper_a, this->_table_wrapper_b_dict,
                                             std::pair<std::string, std::string>("a", "a"), ScanType::OpEquals,
                                             JoinMode::Inner, std::string("left."), std::string("right."),
                                             "src/test/tables/joinoperators/int_inner_join.tbl", 1);
}

TYPED_TEST(JoinFullTest, InnerDictValueJoin) {
  this->_table_wrapper_a_dict->execute();
  this->_table_wrapper_b->execute();

  this->template test_join_output<TypeParam>(this->_table_wrapper_a_dict, this->_table_wrapper_b,
                                             std::pair<std::string, std::string>("a", "a"), ScanType::OpEquals,
                                             JoinMode::Inner, std::string("left."), std::string("right."),
                                             "src/test/tables/joinoperators/int_inner_join.tbl", 1);
}

TYPED_TEST(JoinFullTest, InnerValueDictRefJoin) {
  this->_table_wrapper_a->execute();
  this->_table_wrapper_b_dict->execute();

  // scan that returns all rows
  auto scan_a = std::make_shared<TableScan>(this->_table_wrapper_a, "a", ScanType::OpGreaterThanEquals, 0);
  scan_a->execute();
  auto scan_b = std::make_shared<TableScan>(this->_table_wrapper_b_dict, "a", ScanType::OpGreaterThanEquals, 0);
  scan_b->execute();

  this->template test_join_output<TypeParam>(
      scan_a, scan_b, std::pair<std::string, std::string>("a", "a"), ScanType::OpEquals, JoinMode::Inner,
      std::string("left."), std::string("right."), "src/test/tables/joinoperators/int_inner_join.tbl", 1);
}

TYPED_TEST(JoinFullTest, InnerDictValueRefJoin) {
  this->_table_wrapper_a_dict->execute();
  this->_table_wrapper_b->execute();

  // scan that returns all rows
  auto scan_a = std::make_shared<TableScan>(this->_table_wrapper_a_dict, "a", ScanType::OpGreaterThanEquals, 0);
  scan_a->execute();
  auto scan_b = std::make_shared<TableScan>(this->_table_wrapper_b, "a", ScanType::OpGreaterThanEquals, 0);
  scan_b->execute();

  this->template test_join_output<TypeParam>(
      scan_a, scan_b, std::pair<std::string, std::string>("a", "a"), ScanType::OpEquals, JoinMode::Inner,
      std::string("left."), std::string("right."), "src/test/tables/joinoperators/int_inner_join.tbl", 1);
}

TYPED_TEST(JoinFullTest, InnerRefJoinFiltered) {
  this->_table_wrapper_a->execute();
  this->_table_wrapper_b->execute();

  auto scan_a = std::make_shared<TableScan>(this->_table_wrapper_a, "a", ScanType::OpGreaterThan, 1000);
  scan_a->execute();
  auto scan_b = std::make_shared<TableScan>(this->_table_wrapper_b, "a", ScanType::OpGreaterThanEquals, 0);
  scan_b->execute();

  this->template test_join_output<TypeParam>(
      scan_a, scan_b, std::pair<std::string, std::string>("a", "a"), ScanType::OpEquals, JoinMode::Inner,
      std::string("left."), std::string("right."), "src/test/tables/joinoperators/int_inner_join_filtered.tbl", 1);
}

TYPED_TEST(JoinFullTest, InnerDictJoin) {
  this->_table_wrapper_a_dict->execute();
  this->_table_wrapper_b_dict->execute();

  this->template test_join_output<TypeParam>(this->_table_wrapper_a_dict, this->_table_wrapper_b_dict,
                                             std::pair<std::string, std::string>("a", "a"), ScanType::OpEquals,
                                             JoinMode::Inner, std::string("left."), std::string("right."),
                                             "src/test/tables/joinoperators/int_inner_join.tbl", 1);
}

TYPED_TEST(JoinFullTest, InnerRefDictJoin) {
  this->_table_wrapper_a_dict->execute();
  this->_table_wrapper_b_dict->execute();

  // scan that returns all rows
  auto scan_a = std::make_shared<TableScan>(this->_table_wrapper_a_dict, "a", ScanType::OpGreaterThanEquals, 0);
  scan_a->execute();
  auto scan_b = std::make_shared<TableScan>(this->_table_wrapper_b_dict, "a", ScanType::OpGreaterThanEquals, 0);
  scan_b->execute();

  this->template test_join_output<TypeParam>(
      scan_a, scan_b, std::pair<std::string, std::string>("a", "a"), ScanType::OpEquals, JoinMode::Inner,
      std::string("left."), std::string("right."), "src/test/tables/joinoperators/int_inner_join.tbl", 1);
}

TYPED_TEST(JoinFullTest, InnerRefDictJoinFiltered) {
  this->_table_wrapper_a_dict->execute();
  this->_table_wrapper_b_dict->execute();

  auto scan_a = std::make_shared<TableScan>(this->_table_wrapper_a_dict, "a", ScanType::OpGreaterThan, 1000);
  scan_a->execute();
  auto scan_b = std::make_shared<TableScan>(this->_table_wrapper_b_dict, "a", ScanType::OpGreaterThanEquals, 0);
  scan_b->execute();

  this->template test_join_output<TypeParam>(
      scan_a, scan_b, std::pair<std::string, std::string>("a", "a"), ScanType::OpEquals, JoinMode::Inner,
      std::string("left."), std::string("right."), "src/test/tables/joinoperators/int_inner_join_filtered.tbl", 1);
}

TYPED_TEST(JoinFullTest, InnerJoinBig) {
  this->_table_wrapper_c->execute();
  this->_table_wrapper_d->execute();

  this->template test_join_output<TypeParam>(this->_table_wrapper_c, this->_table_wrapper_d,
                                             std::pair<std::string, std::string>("a", "a"), ScanType::OpEquals,
                                             JoinMode::Inner, std::string("left."), std::string("right."),
                                             "src/test/tables/joinoperators/int_string_inner_join.tbl", 1);
}

TYPED_TEST(JoinFullTest, InnerRefJoinFilteredBig) {
  this->_table_wrapper_c->execute();
  this->_table_wrapper_d->execute();

  auto scan_c = std::make_shared<TableScan>(this->_table_wrapper_c, "a", ScanType::OpGreaterThanEquals, 0);
  scan_c->execute();
  auto scan_d = std::make_shared<TableScan>(this->_table_wrapper_d, "a", ScanType::OpGreaterThanEquals, 6);
  scan_d->execute();

  this->template test_join_output<TypeParam>(scan_c, scan_d, std::pair<std::string, std::string>("a", "a"),
                                             ScanType::OpEquals, JoinMode::Inner, std::string("left."),
                                             std::string("right."),
                                             "src/test/tables/joinoperators/int_string_inner_join_filtered.tbl", 1);
}

TYPED_TEST(JoinFullTest, OuterJoin) {
  this->template test_join_output<TypeParam>(this->_table_wrapper_a, this->_table_wrapper_b,
                                             std::pair<std::string, std::string>("a", "a"), ScanType::OpEquals,
                                             JoinMode::Outer, std::string("left."), std::string("right."),
                                             "src/test/tables/joinoperators/int_outer_join.tbl", 1);
}

// This is not implemented yet.
TYPED_TEST(JoinFullTest, DISABLED_NaturalJoin) {
  this->_table_wrapper_a->execute();
  this->_table_wrapper_b->execute();

  this->template test_join_output<TypeParam>(this->_table_wrapper_a, this->_table_wrapper_b,
                                             std::pair<std::string, std::string>("a", "a"), ScanType::OpEquals,
                                             JoinMode::Natural, std::string("left."), std::string("right."),
                                             "src/test/tables/joinoperators/int_natural_join.tbl", 1);
}

TYPED_TEST(JoinFullTest, SelfJoin) {
  this->template test_join_output<TypeParam>(this->_table_wrapper_a, this->_table_wrapper_a,
                                             std::pair<std::string, std::string>("a", "a"), ScanType::OpEquals,
                                             JoinMode::Self, std::string("left."), std::string("right."),
                                             "src/test/tables/joinoperators/int_self_join.tbl", 1);
}

TYPED_TEST(JoinFullTest, SmallerInnerJoin) {
  // Joining two Integer Columns
  this->template test_join_output<TypeParam>(this->_table_wrapper_a, this->_table_wrapper_b,
                                             std::pair<std::string, std::string>("a", "a"), ScanType::OpLessThan,
                                             JoinMode::Inner, std::string("left."), std::string("right."),
                                             "src/test/tables/joinoperators/int_smaller_inner_join.tbl", 1);

  // Joining two Float Columns
  this->template test_join_output<TypeParam>(this->_table_wrapper_a, this->_table_wrapper_b,
                                             std::pair<std::string, std::string>("b", "b"), ScanType::OpLessThan,
                                             JoinMode::Inner, std::string("left."), std::string("right."),
                                             "src/test/tables/joinoperators/float_smaller_inner_join.tbl", 1);
}

TYPED_TEST(JoinFullTest, SmallerInnerJoin2) {
  // Joining two Integer Columns
  this->template test_join_output<TypeParam>(this->_table_wrapper_j, this->_table_wrapper_i,
                                             std::pair<std::string, std::string>("a", "a"), ScanType::OpLessThan,
                                             JoinMode::Inner, std::string("left."), std::string("right."),
                                             "src/test/tables/joinoperators/int_smaller_inner_join_2.tbl", 1);
}

<<<<<<< HEAD
TYPED_TEST(JoinFullTest, SmallerOuterJoin) {
=======
TYPED_TEST(JoinFullTest, DISABLED_SmallerOuterJoin) {
>>>>>>> db24c86b
  this->template test_join_output<TypeParam>(this->_table_wrapper_k, this->_table_wrapper_l,
                                             std::pair<std::string, std::string>("a", "a"), ScanType::OpLessThan,
                                             JoinMode::Outer, std::string("left."), std::string("right."),
                                             "src/test/tables/joinoperators/int_smaller_outer_join.tbl", 1);
}

TYPED_TEST(JoinFullTest, SmallerEqualInnerJoin) {
  // Joining two Integer Columns
  this->template test_join_output<TypeParam>(this->_table_wrapper_a, this->_table_wrapper_b,
                                             std::pair<std::string, std::string>("a", "a"), ScanType::OpLessThanEquals,
                                             JoinMode::Inner, std::string("left."), std::string("right."),
                                             "src/test/tables/joinoperators/int_smallerequal_inner_join.tbl", 1);

  // Joining two Float Columns
  this->template test_join_output<TypeParam>(this->_table_wrapper_a, this->_table_wrapper_b,
                                             std::pair<std::string, std::string>("b", "b"), ScanType::OpLessThanEquals,
                                             JoinMode::Inner, std::string("left."), std::string("right."),
                                             "src/test/tables/joinoperators/float_smallerequal_inner_join.tbl", 1);
}

TYPED_TEST(JoinFullTest, SmallerEqualInnerJoin2) {
  // Joining two Integer Columns
  this->template test_join_output<TypeParam>(this->_table_wrapper_j, this->_table_wrapper_i,
                                             std::pair<std::string, std::string>("a", "a"),
                                             ScanType::OpLessThanEquals,
                                             JoinMode::Inner, std::string("left."), std::string("right."),
                                             "src/test/tables/joinoperators/int_smallerequal_inner_join_2.tbl", 1);
}

<<<<<<< HEAD
TYPED_TEST(JoinFullTest, SmallerEqualOuterJoin) {
=======
TYPED_TEST(JoinFullTest, DISABLED_SmallerEqualOuterJoin) {
>>>>>>> db24c86b
  this->template test_join_output<TypeParam>(this->_table_wrapper_k, this->_table_wrapper_l,
                                             std::pair<std::string, std::string>("a", "a"), ScanType::OpLessThanEquals,
                                             JoinMode::Outer, std::string("left."), std::string("right."),
                                             "src/test/tables/joinoperators/int_smallerequal_outer_join.tbl", 1);
}

TYPED_TEST(JoinFullTest, GreaterInnerJoin) {
  // Joining two Integer Column
  this->template test_join_output<TypeParam>(this->_table_wrapper_a, this->_table_wrapper_b,
                                             std::pair<std::string, std::string>("a", "a"), ScanType::OpGreaterThan,
                                             JoinMode::Inner, std::string("left."), std::string("right."),
                                             "src/test/tables/joinoperators/int_greater_inner_join.tbl", 1);

  // Joining two Float Columns
  this->template test_join_output<TypeParam>(this->_table_wrapper_a, this->_table_wrapper_b,
                                             std::pair<std::string, std::string>("b", "b"), ScanType::OpGreaterThan,
                                             JoinMode::Inner, std::string("left."), std::string("right."),
                                             "src/test/tables/joinoperators/float_greater_inner_join.tbl", 1);
}

TYPED_TEST(JoinFullTest, GreaterInnerJoin2) {
  // Joining two Integer Columns
  this->template test_join_output<TypeParam>(this->_table_wrapper_i, this->_table_wrapper_j,
                                             std::pair<std::string, std::string>("a", "a"), ScanType::OpGreaterThan,
                                             JoinMode::Inner, std::string("left."), std::string("right."),
                                             "src/test/tables/joinoperators/int_greater_inner_join_2.tbl", 1);
}

<<<<<<< HEAD
TYPED_TEST(JoinFullTest, GreaterOuterJoin) {
=======
TYPED_TEST(JoinFullTest, DISABLED_GreaterOuterJoin) {
>>>>>>> db24c86b
  this->template test_join_output<TypeParam>(this->_table_wrapper_l, this->_table_wrapper_k,
                                             std::pair<std::string, std::string>("a", "a"), ScanType::OpGreaterThan,
                                             JoinMode::Outer, std::string("left."), std::string("right."),
                                             "src/test/tables/joinoperators/int_greater_outer_join.tbl", 1);
}

<<<<<<< HEAD

=======
>>>>>>> db24c86b
TYPED_TEST(JoinFullTest, GreaterEqualInnerJoin) {
  // Joining two Integer Columns
  this->template test_join_output<TypeParam>(
      this->_table_wrapper_a, this->_table_wrapper_b, std::pair<std::string, std::string>("a", "a"),
      ScanType::OpGreaterThanEquals, JoinMode::Inner, std::string("left."), std::string("right."),
      "src/test/tables/joinoperators/int_greaterequal_inner_join.tbl", 1);

  // Joining two Float Columns
  this->template test_join_output<TypeParam>(
      this->_table_wrapper_a, this->_table_wrapper_b, std::pair<std::string, std::string>("b", "b"),
      ScanType::OpGreaterThanEquals, JoinMode::Inner, std::string("left."), std::string("right."),
      "src/test/tables/joinoperators/float_greaterequal_inner_join.tbl", 1);
}

TYPED_TEST(JoinFullTest, GreaterEqualOuterJoin) {
  this->template test_join_output<TypeParam>(this->_table_wrapper_l, this->_table_wrapper_k,
                                             std::pair<std::string, std::string>("a", "a"),
                                             ScanType::OpGreaterThanEquals, JoinMode::Outer,
                                             std::string("left."), std::string("right."),
                                             "src/test/tables/joinoperators/int_greaterequal_outer_join.tbl", 1);
}

TYPED_TEST(JoinFullTest, GreaterEqualInnerJoin2) {
  // Joining two Integer Columns
  this->template test_join_output<TypeParam>(this->_table_wrapper_i, this->_table_wrapper_j,
                                             std::pair<std::string, std::string>("a", "a"),
                                             ScanType::OpGreaterThanEquals,
                                             JoinMode::Inner, std::string("left."), std::string("right."),
                                             "src/test/tables/joinoperators/int_greaterequal_inner_join_2.tbl", 1);
}

TYPED_TEST(JoinFullTest, DISABLED_GreaterEqualOuterJoin) {
  this->template test_join_output<TypeParam>(
      this->_table_wrapper_l, this->_table_wrapper_k, std::pair<std::string, std::string>("a", "a"),
      ScanType::OpGreaterThanEquals, JoinMode::Outer, std::string("left."), std::string("right."),
      "src/test/tables/joinoperators/int_greaterequal_outer_join.tbl", 1);
}

TYPED_TEST(JoinFullTest, NotEqualInnerJoin) {
  // Joining two Integer Columns
  this->template test_join_output<TypeParam>(this->_table_wrapper_a, this->_table_wrapper_b,
                                             std::pair<std::string, std::string>("a", "a"), ScanType::OpNotEquals,
                                             JoinMode::Inner, std::string("left."), std::string("right."),
                                             "src/test/tables/joinoperators/int_notequal_inner_join.tbl", 1);
  // Joining two Float Columns
  this->template test_join_output<TypeParam>(this->_table_wrapper_a, this->_table_wrapper_b,
                                             std::pair<std::string, std::string>("b", "b"), ScanType::OpNotEquals,
                                             JoinMode::Inner, std::string("left."), std::string("right."),
                                             "src/test/tables/joinoperators/float_notequal_inner_join.tbl", 1);
}

TYPED_TEST(JoinFullTest, JoinOnMixedValueAndDictionaryColumns) {
  this->template test_join_output<TypeParam>(this->_table_wrapper_c_dict, this->_table_wrapper_b,
                                             std::pair<std::string, std::string>("a", "a"), ScanType::OpEquals,
                                             JoinMode::Inner, std::string("left."), std::string("right."),
                                             "src/test/tables/joinoperators/int_inner_join.tbl", 1);
}

TYPED_TEST(JoinFullTest, JoinOnMixedValueAndReferenceColumns) {
  // scan that returns all rows
  auto scan_a = std::make_shared<TableScan>(this->_table_wrapper_a, "a", ScanType::OpGreaterThanEquals, 0);
  scan_a->execute();

  this->template test_join_output<TypeParam>(scan_a, this->_table_wrapper_b,
                                             std::pair<std::string, std::string>("a", "a"), ScanType::OpEquals,
                                             JoinMode::Inner, std::string("left."), std::string("right."),
                                             "src/test/tables/joinoperators/int_inner_join.tbl", 1);
}

}  // namespace opossum<|MERGE_RESOLUTION|>--- conflicted
+++ resolved
@@ -272,11 +272,7 @@
                                              "src/test/tables/joinoperators/int_smaller_inner_join_2.tbl", 1);
 }
 
-<<<<<<< HEAD
 TYPED_TEST(JoinFullTest, SmallerOuterJoin) {
-=======
-TYPED_TEST(JoinFullTest, DISABLED_SmallerOuterJoin) {
->>>>>>> db24c86b
   this->template test_join_output<TypeParam>(this->_table_wrapper_k, this->_table_wrapper_l,
                                              std::pair<std::string, std::string>("a", "a"), ScanType::OpLessThan,
                                              JoinMode::Outer, std::string("left."), std::string("right."),
@@ -306,11 +302,7 @@
                                              "src/test/tables/joinoperators/int_smallerequal_inner_join_2.tbl", 1);
 }
 
-<<<<<<< HEAD
 TYPED_TEST(JoinFullTest, SmallerEqualOuterJoin) {
-=======
-TYPED_TEST(JoinFullTest, DISABLED_SmallerEqualOuterJoin) {
->>>>>>> db24c86b
   this->template test_join_output<TypeParam>(this->_table_wrapper_k, this->_table_wrapper_l,
                                              std::pair<std::string, std::string>("a", "a"), ScanType::OpLessThanEquals,
                                              JoinMode::Outer, std::string("left."), std::string("right."),
@@ -339,21 +331,14 @@
                                              "src/test/tables/joinoperators/int_greater_inner_join_2.tbl", 1);
 }
 
-<<<<<<< HEAD
 TYPED_TEST(JoinFullTest, GreaterOuterJoin) {
-=======
-TYPED_TEST(JoinFullTest, DISABLED_GreaterOuterJoin) {
->>>>>>> db24c86b
   this->template test_join_output<TypeParam>(this->_table_wrapper_l, this->_table_wrapper_k,
                                              std::pair<std::string, std::string>("a", "a"), ScanType::OpGreaterThan,
                                              JoinMode::Outer, std::string("left."), std::string("right."),
                                              "src/test/tables/joinoperators/int_greater_outer_join.tbl", 1);
 }
 
-<<<<<<< HEAD
-
-=======
->>>>>>> db24c86b
+
 TYPED_TEST(JoinFullTest, GreaterEqualInnerJoin) {
   // Joining two Integer Columns
   this->template test_join_output<TypeParam>(
@@ -385,13 +370,6 @@
                                              "src/test/tables/joinoperators/int_greaterequal_inner_join_2.tbl", 1);
 }
 
-TYPED_TEST(JoinFullTest, DISABLED_GreaterEqualOuterJoin) {
-  this->template test_join_output<TypeParam>(
-      this->_table_wrapper_l, this->_table_wrapper_k, std::pair<std::string, std::string>("a", "a"),
-      ScanType::OpGreaterThanEquals, JoinMode::Outer, std::string("left."), std::string("right."),
-      "src/test/tables/joinoperators/int_greaterequal_outer_join.tbl", 1);
-}
-
 TYPED_TEST(JoinFullTest, NotEqualInnerJoin) {
   // Joining two Integer Columns
   this->template test_join_output<TypeParam>(this->_table_wrapper_a, this->_table_wrapper_b,
