--- conflicted
+++ resolved
@@ -24,7 +24,7 @@
 
 /*
 This contains the tests for Join implementations that
-implement all operators, not just ScanType::OpEquals.
+implement all operators, not just "=".
 */
 
 template <typename T>
@@ -252,17 +252,11 @@
 
 TYPED_TEST(JoinFullTest, SmallerInnerJoin) {
   // Joining two Integer Columns
-<<<<<<< HEAD
-  this->template test_join_output<TypeParam>(
-      this->_table_wrapper_a, this->_table_wrapper_b, std::pair<std::string, std::string>("a", "a"), "<", Inner,
-      std::string("left."), std::string("right."), "src/test/tables/joinoperators/int_smaller_inner_join.tbl", 1);
-=======
   this->template test_join_output<TypeParam>(this->_table_wrapper_a, this->_table_wrapper_b,
                                              std::pair<std::string, std::string>("a", "a"), ScanType::OpLessThan,
                                              JoinMode::Inner, std::string("left."), std::string("right."),
                                              "src/test/tables/joinoperators/int_smaller_inner_join.tbl", 1);
 
->>>>>>> 0b874e50
   // Joining two Float Columns
   this->template test_join_output<TypeParam>(this->_table_wrapper_a, this->_table_wrapper_b,
                                              std::pair<std::string, std::string>("b", "b"), ScanType::OpLessThan,
@@ -300,9 +294,10 @@
 
 TYPED_TEST(JoinFullTest, GreaterInnerJoin2) {
   // Joining two Integer Columns
-  this->template test_join_output<TypeParam>(
-      this->_table_wrapper_i, this->_table_wrapper_j, std::pair<std::string, std::string>("a", "a"), ">", Inner,
-      std::string("left."), std::string("right."), "src/test/tables/joinoperators/int_greater_inner_join_2.tbl", 1);
+  this->template test_join_output<TypeParam>(this->_table_wrapper_i, this->_table_wrapper_j,
+                                             std::pair<std::string, std::string>("a", "a"), ScanType::OpGreaterThan,
+                                             JoinMode::Inner, std::string("left."), std::string("right."),
+                                             "src/test/tables/joinoperators/int_greater_inner_join_2.tbl", 1);
 }
 
 TYPED_TEST(JoinFullTest, GreaterEqualInnerJoin) {
@@ -319,22 +314,6 @@
       "src/test/tables/joinoperators/float_greaterequal_inner_join.tbl", 1);
 }
 
-<<<<<<< HEAD
-=======
-TYPED_TEST(JoinFullTest, NotEqualInnerJoin) {
-  // Joining two Integer Columns
-  this->template test_join_output<TypeParam>(this->_table_wrapper_a, this->_table_wrapper_b,
-                                             std::pair<std::string, std::string>("a", "a"), ScanType::OpNotEquals,
-                                             JoinMode::Inner, std::string("left."), std::string("right."),
-                                             "src/test/tables/joinoperators/int_notequal_inner_join.tbl", 1);
-  // Joining two Float Columns
-  this->template test_join_output<TypeParam>(this->_table_wrapper_a, this->_table_wrapper_b,
-                                             std::pair<std::string, std::string>("b", "b"), ScanType::OpNotEquals,
-                                             JoinMode::Inner, std::string("left."), std::string("right."),
-                                             "src/test/tables/joinoperators/float_notequal_inner_join.tbl", 1);
-}
-
->>>>>>> 0b874e50
 TYPED_TEST(JoinFullTest, JoinOnMixedValueAndDictionaryColumns) {
   this->template test_join_output<TypeParam>(this->_table_wrapper_c_dict, this->_table_wrapper_b,
                                              std::pair<std::string, std::string>("a", "a"), ScanType::OpEquals,
