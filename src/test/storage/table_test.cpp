#include <limits>
#include <string>
#include <vector>

#include "../base_test.hpp"
#include "gtest/gtest.h"

#include "../lib/storage/dictionary_column.hpp"
#include "../lib/storage/table.hpp"

namespace opossum {

class StorageTableTest : public BaseTest {
 protected:
  void SetUp() override {
    t.add_column("col_1", "int");
    t.add_column("col_2", "string");
  }

  Table t{2};
};

TEST_F(StorageTableTest, ChunkCount) {
  EXPECT_EQ(t.chunk_count(), 1u);
  t.append({4, "Hello,"});
  t.append({6, "world"});
  t.append({3, "!"});
  EXPECT_EQ(t.chunk_count(), 2u);
}

TEST_F(StorageTableTest, ChunkCompression) {
  Table t2{6, true};
  t2.add_column("col_1", "int");
  t2.add_column("col_2", "string");
  t2.append({4, "Bill"});
  t2.append({4, "Steve"});
  t2.append({3, "Alexander"});
  t2.append({4, "Steve"});
  t2.append({5, "Hasso"});
  t2.append({3, "Alexander"});
  t2.append({1, "Bill"});

  EXPECT_EQ(t2.chunk_count(), 2u);
  // Test attribute vectors
  EXPECT_EQ(t2.get_chunk(0).get_column(0)->size(), 6u);
  EXPECT_EQ(t2.get_chunk(0).get_column(1)->size(), 6u);

  // Test dictionary size
  auto col_1 = std::dynamic_pointer_cast<DictionaryColumn<int>>(t2.get_chunk(0).get_column(0));
  auto col_2 = std::dynamic_pointer_cast<DictionaryColumn<std::string>>(t2.get_chunk(0).get_column(1));

  // Test if ValueColumn has been transformed to DictionaryColumn
  EXPECT_NE(col_1, nullptr);
  EXPECT_NE(col_2, nullptr);
}

TEST_F(StorageTableTest, GetChunk) {
  t.get_chunk(0);
  // TODO(anyone): Do we want checks here?
  // EXPECT_THROW(t.get_chunk(1), std::exception);
  t.append({4, "Hello,"});
  t.append({6, "world"});
  t.append({3, "!"});
  t.get_chunk(1);
}

TEST_F(StorageTableTest, ColCount) { EXPECT_EQ(t.col_count(), 2u); }

TEST_F(StorageTableTest, RowCount) {
  EXPECT_EQ(t.row_count(), 0u);
  t.append({4, "Hello,"});
  t.append({6, "world"});
  t.append({3, "!"});
  EXPECT_EQ(t.row_count(), 3u);
}

TEST_F(StorageTableTest, GetColumnName) {
  EXPECT_EQ(t.column_name(0), "col_1");
  EXPECT_EQ(t.column_name(1), "col_2");
  // TODO(anyone): Do we want checks here?
  // EXPECT_THROW(t.column_name(2), std::exception);
}

TEST_F(StorageTableTest, GetColumnType) {
  EXPECT_EQ(t.column_type(0), "int");
  EXPECT_EQ(t.column_type(1), "string");
  // TODO(anyone): Do we want checks here?
  // EXPECT_THROW(t.column_type(2), std::exception);
}

TEST_F(StorageTableTest, GetColumnIdByName) {
  EXPECT_EQ(t.column_id_by_name("col_2"), 1u);
  EXPECT_THROW(t.column_id_by_name("no_column_name"), std::exception);
}

TEST_F(StorageTableTest, GetChunkSize) { EXPECT_EQ(t.chunk_size(), 2u); }

TEST_F(StorageTableTest, ColumnNameTooLong) {
  EXPECT_THROW(t.add_column(std::string(std::numeric_limits<ColumnNameLength>::max() + 1ul, 'A'), "int");
               , std::exception);
}

<<<<<<< HEAD
=======
TEST_F(StorageTableTest, CompressedChunkHasSameCidColumns) {
  t.append({4, "Hello,"});
  t.append({6, "world"});

  auto& chunk = t.get_chunk(0u);

  const auto values = std::vector<CommitID>{1u, 2u};

  auto& mvcc_columns = chunk.mvcc_columns();

  // tids are not copied because they must be 0, since
  // otherwise someone else would be trying to
  // simultaneously change the records
  mvcc_columns.begin_cids[0u] = values[0u];
  mvcc_columns.begin_cids[1u] = values[1u];
  mvcc_columns.end_cids[0u] = values[0u];
  mvcc_columns.end_cids[1u] = values[1u];

  const auto previous_size = chunk.size();

  t.compress_chunk(0u);

  auto& compressed_chunk = t.get_chunk(0u);

  ASSERT_EQ(previous_size, compressed_chunk.size());
  ASSERT_TRUE(compressed_chunk.has_mvcc_columns());

  const auto& new_mvcc_columns = compressed_chunk.mvcc_columns();

  for (auto i = 0u; i < chunk.size(); ++i) {
    EXPECT_EQ(new_mvcc_columns.begin_cids[i], values[i]);
    EXPECT_EQ(new_mvcc_columns.end_cids[i], values[i]);
  }
}

>>>>>>> 42a2d8b7
}  // namespace opossum<|MERGE_RESOLUTION|>--- conflicted
+++ resolved
@@ -100,8 +100,6 @@
                , std::exception);
 }
 
-<<<<<<< HEAD
-=======
 TEST_F(StorageTableTest, CompressedChunkHasSameCidColumns) {
   t.append({4, "Hello,"});
   t.append({6, "world"});
@@ -137,5 +135,4 @@
   }
 }
 
->>>>>>> 42a2d8b7
 }  // namespace opossum