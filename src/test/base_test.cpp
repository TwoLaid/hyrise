--- conflicted
+++ resolved
@@ -15,171 +15,6 @@
 
 namespace opossum {
 
-<<<<<<< HEAD
-void BaseTest::EXPECT_TABLE_EQ(const Table& tleft, const Table& tright, bool order_sensitive, bool strict_types) {
-  EXPECT_TRUE(_table_equal(tleft, tright, order_sensitive, strict_types));
-}
-
-void BaseTest::ASSERT_TABLE_EQ(const Table& tleft, const Table& tright, bool order_sensitive, bool strict_types) {
-  ASSERT_TRUE(_table_equal(tleft, tright, order_sensitive, strict_types));
-}
-
-void BaseTest::EXPECT_TABLE_EQ(const std::shared_ptr<const Table>& tleft, const std::shared_ptr<const Table>& tright,
-                               bool order_sensitive, bool strict_types) {
-  EXPECT_TABLE_EQ(*tleft, *tright, order_sensitive, strict_types);
-}
-
-void BaseTest::ASSERT_TABLE_EQ(const std::shared_ptr<const Table>& tleft, const std::shared_ptr<const Table>& tright,
-                               bool order_sensitive, bool strict_types) {
-  ASSERT_TABLE_EQ(*tleft, *tright, order_sensitive, strict_types);
-}
-
-void BaseTest::ASSERT_INNER_JOIN_NODE(const std::shared_ptr<AbstractASTNode>& node, ScanType scanType,
-                                      ColumnID left_column_id, ColumnID right_column_id) {
-  ASSERT_EQ(node->type(), ASTNodeType::Join);  // Can't cast otherwise
-  auto join_node = std::dynamic_pointer_cast<JoinNode>(node);
-  ASSERT_EQ(join_node->join_mode(), JoinMode::Inner);  // Can't access join_column_ids() otherwise
-  EXPECT_EQ(join_node->scan_type(), ScanType::OpEquals);
-  EXPECT_EQ(join_node->join_column_ids(), std::make_pair(left_column_id, right_column_id));
-}
-
-void BaseTest::ASSERT_CROSS_JOIN_NODE(const std::shared_ptr<AbstractASTNode>& node) {}
-
-BaseTest::Matrix BaseTest::_table_to_matrix(const Table& t) {
-  // initialize matrix with table sizes
-  Matrix matrix(t.row_count(), std::vector<AllTypeVariant>(t.column_count()));
-
-  // set values
-  unsigned row_offset = 0;
-  for (ChunkID chunk_id{0}; chunk_id < t.chunk_count(); chunk_id++) {
-    const Chunk& chunk = t.get_chunk(chunk_id);
-
-    // an empty table's chunk might be missing actual columns
-    if (chunk.size() == 0) continue;
-
-    for (ColumnID col_id{0}; col_id < t.column_count(); ++col_id) {
-      auto column = chunk.get_column(col_id);
-
-      for (ChunkOffset chunk_offset = 0; chunk_offset < chunk.size(); ++chunk_offset) {
-        matrix[row_offset + chunk_offset][col_id] = (*column)[chunk_offset];
-      }
-    }
-    row_offset += chunk.size();
-  }
-
-  return matrix;
-}
-
-void BaseTest::_print_matrix(const BaseTest::Matrix& m) {
-  std::cout << "-------------" << std::endl;
-  for (unsigned row = 0; row < m.size(); row++) {
-    for (ColumnID col{0}; col < m[row].size(); col++) {
-      std::cout << std::setw(8) << m[row][col] << " ";
-    }
-    std::cout << std::endl;
-  }
-  std::cout << "-------------" << std::endl;
-}
-
-::testing::AssertionResult BaseTest::_table_equal(const Table& tleft, const Table& tright, bool order_sensitive,
-                                                  bool strict_types) {
-  Matrix left = _table_to_matrix(tleft);
-  Matrix right = _table_to_matrix(tright);
-  // compare schema of tables
-  //  - column count
-  if (tleft.column_count() != tright.column_count()) {
-    _print_matrix(left);
-    _print_matrix(right);
-    return ::testing::AssertionFailure() << "Number of columns is different.";
-  }
-
-  //  - column names and types
-  std::string left_col_type, right_col_type;
-  for (ColumnID col_id{0}; col_id < tright.column_count(); ++col_id) {
-    left_col_type = tleft.column_type(col_id);
-    right_col_type = tright.column_type(col_id);
-    // This is needed for the SQLiteTestrunner, since SQLite does not differentiate between float/double, and int/long.
-    if (!strict_types) {
-      if (left_col_type == "double") {
-        left_col_type = "float";
-      } else if (left_col_type == "long") {
-        left_col_type = "int";
-      }
-
-      if (right_col_type == "double") {
-        right_col_type = "float";
-      } else if (right_col_type == "long") {
-        right_col_type = "int";
-      }
-    }
-    if (left_col_type != right_col_type || tleft.column_name(col_id) != tright.column_name(col_id)) {
-      std::cout << "Column with ID " << col_id << " is different" << std::endl;
-      std::cout << "Got: " << tleft.column_name(col_id) << " (" << tleft.column_type(col_id) << ")" << std::endl;
-      std::cout << "Expected: " << tright.column_name(col_id) << " (" << tright.column_type(col_id) << ")" << std::endl;
-      return ::testing::AssertionFailure() << "Table schema is different.";
-    }
-  }
-
-  // compare content of tables
-  //  - row count for fast failure
-  if (tleft.row_count() != tright.row_count()) {
-    _print_matrix(left);
-    _print_matrix(right);
-    std::cout << "Got: " << tleft.row_count() << " rows" << std::endl;
-    std::cout << "Expected: " << tright.row_count() << " rows" << std::endl;
-    return ::testing::AssertionFailure() << "Number of rows is different.";
-  }
-
-  // sort if order does not matter
-  if (!order_sensitive) {
-    std::sort(left.begin(), left.end());
-    std::sort(right.begin(), right.end());
-  }
-
-  for (unsigned row = 0; row < left.size(); row++)
-    for (ColumnID col{0}; col < left[row].size(); col++) {
-      if (is_null(left[row][col]) || is_null(right[row][col])) {
-        EXPECT_TRUE(is_null(left[row][col]) && is_null(right[row][col]));
-      } else if (tleft.column_type(col) == "float") {
-        auto left_val = type_cast<float>(left[row][col]);
-        auto right_val = type_cast<float>(right[row][col]);
-
-        if (strict_types) {
-          EXPECT_EQ(tright.column_type(col), "float");
-        } else {
-          EXPECT_TRUE(tright.column_type(col) == "float" || tright.column_type(col) == "double");
-        }
-        EXPECT_NEAR(left_val, right_val, 0.0001) << "Row/Col:" << row << "/" << col;
-      } else if (tleft.column_type(col) == "double") {
-        auto left_val = type_cast<double>(left[row][col]);
-        auto right_val = type_cast<double>(right[row][col]);
-
-        if (strict_types) {
-          EXPECT_EQ(tright.column_type(col), "double");
-        } else {
-          EXPECT_TRUE(tright.column_type(col) == "float" || tright.column_type(col) == "double");
-        }
-        EXPECT_NEAR(left_val, right_val, 0.0001) << "Row/Col:" << row << "/" << col;
-      } else {
-        if (!strict_types && (tleft.column_type(col) == "int" || tleft.column_type(col) == "long")) {
-          auto left_val = type_cast<int64_t>(left[row][col]);
-          auto right_val = type_cast<int64_t>(right[row][col]);
-          EXPECT_EQ(left_val, right_val) << "Row:" << row + 1 << " Col:" << col + 1;
-        } else {
-          EXPECT_EQ(left[row][col], right[row][col]) << "Row:" << row + 1 << " Col:" << col + 1;
-        }
-      }
-    }
-
-  return ::testing::AssertionSuccess();
-}
-
-std::shared_ptr<Table> BaseTest::load_table(const std::string& file_name, size_t chunk_size) {
-  return opossum::load_table(file_name, chunk_size);
-}
-
-=======
->>>>>>> 5e13d4ed
 BaseTest::~BaseTest() {
   StorageManager::reset();
   TransactionManager::reset();
