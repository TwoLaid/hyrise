#include "base_test.hpp"

#include <algorithm>
#include <fstream>
#include <memory>
#include <sstream>
#include <string>
#include <vector>

#include "../lib/concurrency/transaction_manager.hpp"
#include "../lib/storage/storage_manager.hpp"

namespace opossum {

void BaseTest::EXPECT_TABLE_EQ(const Table &tleft, const Table &tright, bool order_sensitive) {
  EXPECT_TRUE(_table_equal(tleft, tright, order_sensitive));
}

void BaseTest::ASSERT_TABLE_EQ(const Table &tleft, const Table &tright, bool order_sensitive) {
  ASSERT_TRUE(_table_equal(tleft, tright, order_sensitive));
}

void BaseTest::EXPECT_TABLE_EQ(std::shared_ptr<const Table> tleft, std::shared_ptr<const Table> tright,
                               bool order_sensitive) {
  EXPECT_TABLE_EQ(*tleft, *tright, order_sensitive);
}

void BaseTest::ASSERT_TABLE_EQ(std::shared_ptr<const Table> tleft, std::shared_ptr<const Table> tright,
                               bool order_sensitive) {
  ASSERT_TABLE_EQ(*tleft, *tright, order_sensitive);
}

BaseTest::Matrix BaseTest::_table_to_matrix(const Table &t) {
  // initialize matrix with table sizes
  Matrix matrix(t.row_count(), std::vector<AllTypeVariant>(t.col_count()));

  // set values
  unsigned row_offset = 0;
  for (ChunkID chunk_id = 0; chunk_id < t.chunk_count(); chunk_id++) {
    const Chunk &chunk = t.get_chunk(chunk_id);

    // an empty table's chunk might be missing actual columns
    if (chunk.size() == 0) continue;

    for (size_t col_id = 0; col_id < t.col_count(); ++col_id) {
      std::shared_ptr<BaseColumn> column = chunk.get_column(col_id);

      for (ChunkOffset chunk_offset = 0; chunk_offset < chunk.size(); ++chunk_offset) {
        matrix[row_offset + chunk_offset][col_id] = (*column)[chunk_offset];
      }
    }
    row_offset += chunk.size();
  }

  return matrix;
}

void BaseTest::_print_matrix(const BaseTest::Matrix &m) {
  std::cout << "-------------" << std::endl;
  for (unsigned row = 0; row < m.size(); row++) {
    for (unsigned col = 0; col < m[row].size(); col++) {
      std::cout << std::setw(8) << m[row][col] << " ";
    }
    std::cout << std::endl;
  }
  std::cout << "-------------" << std::endl;
}

::testing::AssertionResult BaseTest::_table_equal(const Table &tleft, const Table &tright, bool order_sensitive) {
  Matrix left = _table_to_matrix(tleft);
  Matrix right = _table_to_matrix(tright);
  // compare schema of tables
  //  - column count
  if (tleft.col_count() != tright.col_count()) {
    _print_matrix(left);
    _print_matrix(right);
    return ::testing::AssertionFailure() << "Number of columns is different.";
  }
  //  - column names and types
  for (size_t col_id = 0; col_id < tright.col_count(); ++col_id) {
    if (tleft.column_type(col_id) != tright.column_type(col_id) ||
        tleft.column_name(col_id) != tright.column_name(col_id)) {
      std::cout << "Column with ID " << col_id << " is different" << std::endl;
      std::cout << "Got: " << tleft.column_name(col_id) << " (" << tleft.column_type(col_id) << ")" << std::endl;
      std::cout << "Expected: " << tright.column_name(col_id) << " (" << tright.column_type(col_id) << ")" << std::endl;
      return ::testing::AssertionFailure() << "Table schema is different.";
    }
  }

  // compare content of tables
  //  - row count for fast failure
  if (tleft.row_count() != tright.row_count()) {
    _print_matrix(left);
    _print_matrix(right);
    return ::testing::AssertionFailure() << "Number of rows is different.";
  }

  // sort if order does not matter
  if (!order_sensitive) {
    std::sort(left.begin(), left.end());
    std::sort(right.begin(), right.end());
  }

  for (unsigned row = 0; row < left.size(); row++)
    for (unsigned col = 0; col < left[row].size(); col++) {
      if (tleft.column_type(col) == "float") {
<<<<<<< HEAD
        EXPECT_FLOAT_EQ(type_cast<float>(left[row][col]), type_cast<float>(right[row][col])) << "Row/Col:" << row << "/"
                                                                                             << col;
      } else if (tleft.column_type(col) == "double") {
        EXPECT_DOUBLE_EQ(type_cast<double>(left[row][col]), type_cast<double>(right[row][col])) << "Row/Col:" << row
                                                                                                << "/" << col;
=======
        EXPECT_EQ(tright.column_type(col), "float");
        EXPECT_NEAR(type_cast<float>(left[row][col]), type_cast<float>(right[row][col]), 0.0001)
            << "Row/Col:" << row << "/" << col;
      } else if (tleft.column_type(col) == "double") {
        EXPECT_EQ(tright.column_type(col), "double");
        EXPECT_NEAR(type_cast<double>(left[row][col]), type_cast<double>(right[row][col]), 0.0001)
            << "Row/Col:" << row << "/" << col;
>>>>>>> 42a2d8b7
      } else {
        EXPECT_EQ(left[row][col], right[row][col]) << "Row:" << row + 1 << " Col:" << col + 1;
      }
    }

  return ::testing::AssertionSuccess();
}

template <typename T>
std::vector<T> BaseTest::_split(const std::string &str, char delimiter) {
  std::vector<T> internal;
  std::stringstream ss(str);
  std::string tok;

  while (std::getline(ss, tok, delimiter)) {
    internal.push_back(tok);
  }

  return internal;
}

std::shared_ptr<Table> BaseTest::load_table(const std::string &file_name, size_t chunk_size) {
  std::shared_ptr<Table> test_table = std::make_shared<Table>(chunk_size);

  std::ifstream infile(file_name);
  std::string line;

  std::getline(infile, line);
  std::vector<std::string> col_names = _split<std::string>(line, '|');
  std::getline(infile, line);
  std::vector<std::string> col_types = _split<std::string>(line, '|');

  for (size_t i = 0; i < col_names.size(); i++) {
    test_table->add_column(col_names[i], col_types[i]);
  }

  while (std::getline(infile, line)) {
    std::vector<AllTypeVariant> values = _split<AllTypeVariant>(line, '|');

    test_table->append(values);

    auto &chunk = test_table->get_chunk(test_table->chunk_count() - 1);
    auto &mvcc_cols = chunk.mvcc_columns();
    mvcc_cols.begin_cids.back() = 0;
  }
  return test_table;
}

BaseTest::~BaseTest() {
  StorageManager::reset();
  TransactionManager::reset();
}

}  // namespace opossum<|MERGE_RESOLUTION|>--- conflicted
+++ resolved
@@ -104,13 +104,6 @@
   for (unsigned row = 0; row < left.size(); row++)
     for (unsigned col = 0; col < left[row].size(); col++) {
       if (tleft.column_type(col) == "float") {
-<<<<<<< HEAD
-        EXPECT_FLOAT_EQ(type_cast<float>(left[row][col]), type_cast<float>(right[row][col])) << "Row/Col:" << row << "/"
-                                                                                             << col;
-      } else if (tleft.column_type(col) == "double") {
-        EXPECT_DOUBLE_EQ(type_cast<double>(left[row][col]), type_cast<double>(right[row][col])) << "Row/Col:" << row
-                                                                                                << "/" << col;
-=======
         EXPECT_EQ(tright.column_type(col), "float");
         EXPECT_NEAR(type_cast<float>(left[row][col]), type_cast<float>(right[row][col]), 0.0001)
             << "Row/Col:" << row << "/" << col;
@@ -118,7 +111,6 @@
         EXPECT_EQ(tright.column_type(col), "double");
         EXPECT_NEAR(type_cast<double>(left[row][col]), type_cast<double>(right[row][col]), 0.0001)
             << "Row/Col:" << row << "/" << col;
->>>>>>> 42a2d8b7
       } else {
         EXPECT_EQ(left[row][col], right[row][col]) << "Row:" << row + 1 << " Col:" << col + 1;
       }
