--- conflicted
+++ resolved
@@ -180,11 +180,7 @@
 
     test_table->append(values);
 
-<<<<<<< HEAD
-    auto &chunk = test_table->get_chunk(test_table->chunk_count() - 1);
-=======
     auto &chunk = test_table->get_chunk(static_cast<ChunkID>(test_table->chunk_count() - 1));
->>>>>>> 27761ead
     auto mvcc_cols = chunk.mvcc_columns();
     mvcc_cols->begin_cids.back() = 0;
   }
