#pragma once

#include <memory>
#include <string>
#include <utility>
#include <vector>

#include "../lib/storage/dictionary_compression.hpp"
#include "../lib/storage/table.hpp"
#include "../lib/storage/value_column.hpp"
#include "../lib/types.hpp"

#include "gtest/gtest.h"

namespace opossum {

class Table;

using Matrix = std::vector<std::vector<AllTypeVariant>>;

class BaseTest : public ::testing::Test {
  using Matrix = std::vector<std::vector<AllTypeVariant>>;

  // helper functions for _table_equal
  static BaseTest::Matrix _table_to_matrix(const Table &t);
  static void _print_matrix(const BaseTest::Matrix &m);

  // helper function for load_table
  template <typename T>
  static std::vector<T> _split(const std::string &str, char delimiter);

  // compares two tables with regard to the schema and content
  // but ignores the internal representation (chunk size, column type)
  static ::testing::AssertionResult _table_equal(const Table &tleft, const Table &tright, bool order_sensitive = false);

 protected:
  // creates a opossum table based from a file
  static std::shared_ptr<Table> load_table(const std::string &file_name, size_t chunk_size);
  static void EXPECT_TABLE_EQ(const Table &tleft, const Table &tright, bool order_sensitive = false);
  static void ASSERT_TABLE_EQ(const Table &tleft, const Table &tright, bool order_sensitive = false);

  static void EXPECT_TABLE_EQ(std::shared_ptr<const Table> tleft, std::shared_ptr<const Table> tright,
                              bool order_sensitive = false);
  static void ASSERT_TABLE_EQ(std::shared_ptr<const Table> tleft, std::shared_ptr<const Table> tright,
                              bool order_sensitive = false);

  // creates a dictionary column with the given type and values
  template <class T>
  static std::shared_ptr<BaseColumn> create_dict_column_by_type(const std::string &type, const std::vector<T> &values) {
<<<<<<< HEAD
    auto value_column = make_shared_by_column_type<BaseColumn, ValueColumn>(type);
    for (const auto &value : values) {
      value_column->append(value);
    }
=======
    auto vector_values = tbb::concurrent_vector<T>(values.begin(), values.end());
    auto value_column = std::make_shared<ValueColumn<T>>(std::move(vector_values));
>>>>>>> 37bd085a
    return DictionaryCompression::compress_column(type, value_column);
  }

 public:
  virtual ~BaseTest();
};

}  // namespace opossum<|MERGE_RESOLUTION|>--- conflicted
+++ resolved
@@ -47,15 +47,8 @@
   // creates a dictionary column with the given type and values
   template <class T>
   static std::shared_ptr<BaseColumn> create_dict_column_by_type(const std::string &type, const std::vector<T> &values) {
-<<<<<<< HEAD
-    auto value_column = make_shared_by_column_type<BaseColumn, ValueColumn>(type);
-    for (const auto &value : values) {
-      value_column->append(value);
-    }
-=======
     auto vector_values = tbb::concurrent_vector<T>(values.begin(), values.end());
     auto value_column = std::make_shared<ValueColumn<T>>(std::move(vector_values));
->>>>>>> 37bd085a
     return DictionaryCompression::compress_column(type, value_column);
   }
 
