#pragma once

#include <memory>

#include "gtest/gtest.h"

#include "all_parameter_variant.hpp"
#include "all_type_variant.hpp"
#include "optimizer/abstract_syntax_tree/abstract_ast_node.hpp"
#include "optimizer/abstract_syntax_tree/ast_utils.hpp"
#include "types.hpp"

namespace opossum {

class AbstractASTNode;

class JoinGraph;

class Table;

::testing::AssertionResult check_table_equal(const Table& tleft, const Table& tright, bool order_sensitive,
                                             bool strict_types);

::testing::AssertionResult check_predicate_node(const std::shared_ptr<AbstractASTNode>& node, ColumnID column_id,
                                                ScanType scan_type, const AllParameterVariant& value,
                                                const std::optional<AllTypeVariant>& value2 = std::nullopt);

void EXPECT_TABLE_EQ(const Table& tleft, const Table& tright, bool order_sensitive = false, bool strict_types = true);

void ASSERT_TABLE_EQ(const Table& tleft, const Table& tright, bool order_sensitive = false, bool strict_types = true);

void EXPECT_TABLE_EQ(std::shared_ptr<const Table> tleft, std::shared_ptr<const Table> tright,
                     bool order_sensitive = false, bool strict_types = true);

void ASSERT_TABLE_EQ(std::shared_ptr<const Table> tleft, std::shared_ptr<const Table> tright,
                     bool order_sensitive = false, bool strict_types = true);

void ASSERT_INNER_JOIN_NODE(const std::shared_ptr<AbstractASTNode>& node, ScanType scanType, ColumnID left_column_id,
                            ColumnID right_column_id);

void ASSERT_CROSS_JOIN_NODE(const std::shared_ptr<AbstractASTNode>& node);

bool check_ast_tie(const std::shared_ptr<const AbstractASTNode>& parent, ASTChildSide child_side,
                   const std::shared_ptr<const AbstractASTNode>& child);

bool check_join_edge(const std::shared_ptr<JoinGraph>& join_graph, const std::shared_ptr<AbstractASTNode>& node_a,
                     const std::shared_ptr<AbstractASTNode>& node_b, ColumnID column_id_a, ColumnID column_id_b,
                     ScanType scan_type);
<<<<<<< HEAD

bool check_cross_join_edge(const std::shared_ptr<JoinGraph>& join_graph, const std::shared_ptr<AbstractASTNode>& node_a,
                           const std::shared_ptr<AbstractASTNode>& node_b);

=======
>>>>>>> 7c67b3a9
/**
 * Check whether the join plan (i.e. the subtree rooted by `node`) fulfills an edge, either via an Inner Join or a
 * Predicate
 */
bool check_contains_join_edge(const std::shared_ptr<AbstractASTNode>& node,
                              const std::shared_ptr<AbstractASTNode>& leaf_a,
                              const std::shared_ptr<AbstractASTNode>& leaf_b, ColumnID column_id_a,
                              ColumnID column_id_b, ScanType scan_type);
}  // namespace opossum

#define ASSERT_AST_TIE(parent, child_side, child) \
  if (!opossum::check_ast_tie(parent, child_side, child)) FAIL();

#define EXPECT_JOIN_EDGE(join_graph, node_a, node_b, column_id_a, column_id_b, scan_type) \
  EXPECT_TRUE(opossum::check_join_edge(join_graph, node_a, node_b, column_id_a, column_id_b, scan_type))

<<<<<<< HEAD
#define EXPECT_CROSS_JOIN_EDGE(join_graph, node_a, node_b) \
  EXPECT_TRUE(opossum::check_cross_join_edge(join_graph, node_a, node_b))

=======
>>>>>>> 7c67b3a9
#define EXPECT_JOIN_VERTICES(vertices_a, vertices_b) EXPECT_EQ(vertices_a, vertices_b)

#define EXPECT_PREDICATE_NODE(node, column_id, scan_type, value) \
  EXPECT_TRUE(check_predicate_node(node, column_id, scan_type, value))

#define EXPECT_AST_CONTAINS_JOIN_EDGE(node, leaf_a, leaf_b, column_id_a, column_id_b, scan_type) \
  EXPECT_TRUE(ast_contains_join_edge(node, leaf_a, leaf_b, column_id_a, column_id_b, scan_type))<|MERGE_RESOLUTION|>--- conflicted
+++ resolved
@@ -45,14 +45,10 @@
 
 bool check_join_edge(const std::shared_ptr<JoinGraph>& join_graph, const std::shared_ptr<AbstractASTNode>& node_a,
                      const std::shared_ptr<AbstractASTNode>& node_b, ColumnID column_id_a, ColumnID column_id_b,
-                     ScanType scan_type);
-<<<<<<< HEAD
 
 bool check_cross_join_edge(const std::shared_ptr<JoinGraph>& join_graph, const std::shared_ptr<AbstractASTNode>& node_a,
                            const std::shared_ptr<AbstractASTNode>& node_b);
 
-=======
->>>>>>> 7c67b3a9
 /**
  * Check whether the join plan (i.e. the subtree rooted by `node`) fulfills an edge, either via an Inner Join or a
  * Predicate
@@ -69,12 +65,9 @@
 #define EXPECT_JOIN_EDGE(join_graph, node_a, node_b, column_id_a, column_id_b, scan_type) \
   EXPECT_TRUE(opossum::check_join_edge(join_graph, node_a, node_b, column_id_a, column_id_b, scan_type))
 
-<<<<<<< HEAD
 #define EXPECT_CROSS_JOIN_EDGE(join_graph, node_a, node_b) \
   EXPECT_TRUE(opossum::check_cross_join_edge(join_graph, node_a, node_b))
 
-=======
->>>>>>> 7c67b3a9
 #define EXPECT_JOIN_VERTICES(vertices_a, vertices_b) EXPECT_EQ(vertices_a, vertices_b)
 
 #define EXPECT_PREDICATE_NODE(node, column_id, scan_type, value) \
