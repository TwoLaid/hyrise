#include <memory>
#include <vector>

#include "gtest/gtest.h"

#include "base_test.hpp"

#include "optimizer/abstract_syntax_tree/projection_node.hpp"
#include "optimizer/abstract_syntax_tree/stored_table_node.hpp"
#include "optimizer/expression/expression_node.hpp"
#include "storage/storage_manager.hpp"

namespace opossum {

class ProjectionNodeTest : public BaseTest {
 protected:
  void SetUp() override {
    StorageManager::get().add_table("t_a", load_table("src/test/tables/int_int_int.tbl", 0));

    _stored_table_node = std::make_shared<StoredTableNode>("t_a");

    // SELECT c, a, b AS alias_for_b, b+c AS some_addition, a+c [...]
    _projection_node = std::make_shared<ProjectionNode>(std::vector<std::shared_ptr<ExpressionNode>>{
        ExpressionNode::create_column_identifier(ColumnID{2}), ExpressionNode::create_column_identifier(ColumnID{0}),
        ExpressionNode::create_column_identifier(ColumnID{1}, {"alias_for_b"}),
        ExpressionNode::create_binary_operator(
            ExpressionType::Addition, ExpressionNode::create_column_identifier(ColumnID{1}),
            ExpressionNode::create_column_identifier(ColumnID{2}), {"some_addition"}),
        ExpressionNode::create_binary_operator(ExpressionType::Addition,
                                               ExpressionNode::create_column_identifier(ColumnID{0}),
                                               ExpressionNode::create_column_identifier(ColumnID{2}))});
    _projection_node->set_left_child(_stored_table_node);
  }

  void TearDown() override { StorageManager::get().reset(); }

  std::shared_ptr<StoredTableNode> _stored_table_node;
  std::shared_ptr<ProjectionNode> _projection_node;
};

TEST_F(ProjectionNodeTest, ColumnIdForColumnIdentifier) {
  EXPECT_EQ(_projection_node->get_column_id_for_column_identifier({"c", nullopt}), 0);
  EXPECT_EQ(_projection_node->get_column_id_for_column_identifier({"c", {"t_a"}}), 0);
  EXPECT_EQ(_projection_node->get_column_id_for_column_identifier({"a", nullopt}), 1);
  EXPECT_EQ(_projection_node->find_column_id_for_column_identifier({"b", nullopt}), nullopt);
  EXPECT_EQ(_projection_node->find_column_id_for_column_identifier({"b", {"t_a"}}), nullopt);
  EXPECT_EQ(_projection_node->get_column_id_for_column_identifier({"alias_for_b", nullopt}), 2);
  EXPECT_EQ(_projection_node->find_column_id_for_column_identifier({"alias_for_b", {"t_a"}}), nullopt);
  EXPECT_EQ(_projection_node->get_column_id_for_column_identifier({"some_addition", nullopt}), 3);
  EXPECT_EQ(_projection_node->find_column_id_for_column_identifier({"some_addition", {"t_a"}}), nullopt);
  EXPECT_EQ(_projection_node->find_column_id_for_column_identifier({"some_addition", {"t_b"}}), nullopt);
}

<<<<<<< HEAD
TEST_F(ProjectionNodeTest, ColumnIdForExpression) {
  EXPECT_EQ(_projection_node->get_column_id_for_expression(
    ExpressionNode::create_column_identifier(ColumnID{0})),
            1);

  // TODO(mp) Fix once find_column_id_for_expression() ignores aliases
  EXPECT_EQ(_projection_node->find_column_id_for_expression(
              ExpressionNode::create_binary_operator(
              ExpressionType::Addition,
              ExpressionNode::create_column_identifier(ColumnID{1}),
              ExpressionNode::create_column_identifier(ColumnID{2})
              )),
    nullopt);
  EXPECT_EQ(_projection_node->get_column_id_for_expression(
              ExpressionNode::create_binary_operator(
              ExpressionType::Addition,
              ExpressionNode::create_column_identifier(ColumnID{1}),
              ExpressionNode::create_column_identifier(ColumnID{2}),
              "some_addition")),
    3);

  //
  EXPECT_EQ(_projection_node->get_column_id_for_expression(
              ExpressionNode::create_binary_operator(
              ExpressionType::Addition,
              ExpressionNode::create_column_identifier(ColumnID{0}),
              ExpressionNode::create_column_identifier(ColumnID{2})
              )),
    4);

  EXPECT_EQ(_projection_node->find_column_id_for_expression(
              ExpressionNode::create_binary_operator(
              ExpressionType::Addition,
              ExpressionNode::create_column_identifier(ColumnID{1}),
              ExpressionNode::create_column_identifier(ColumnID{1})
              )),
    nullopt);
=======
// TODO(mp): BLOCKING - enable
TEST_F(ProjectionNodeTest, DISABLED_ColumnIdForExpression) {
  EXPECT_EQ(_projection_node->get_column_id_for_expression(ExpressionNode::create_column_identifier(ColumnID{0})), 0);
  EXPECT_EQ(_projection_node->get_column_id_for_expression(ExpressionNode::create_binary_operator(
                ExpressionType::Addition, ExpressionNode::create_column_identifier(ColumnID{1}),
                ExpressionNode::create_column_identifier(ColumnID{2}))),
            3);
  EXPECT_EQ(_projection_node->find_column_id_for_expression(ExpressionNode::create_binary_operator(
                ExpressionType::Addition, ExpressionNode::create_column_identifier(ColumnID{1}),
                ExpressionNode::create_column_identifier(ColumnID{1}))),
            nullopt);
>>>>>>> ec338047
}

}  // namespace opossum<|MERGE_RESOLUTION|>--- conflicted
+++ resolved
@@ -51,7 +51,6 @@
   EXPECT_EQ(_projection_node->find_column_id_for_column_identifier({"some_addition", {"t_b"}}), nullopt);
 }
 
-<<<<<<< HEAD
 TEST_F(ProjectionNodeTest, ColumnIdForExpression) {
   EXPECT_EQ(_projection_node->get_column_id_for_expression(
     ExpressionNode::create_column_identifier(ColumnID{0})),
@@ -89,19 +88,6 @@
               ExpressionNode::create_column_identifier(ColumnID{1})
               )),
     nullopt);
-=======
-// TODO(mp): BLOCKING - enable
-TEST_F(ProjectionNodeTest, DISABLED_ColumnIdForExpression) {
-  EXPECT_EQ(_projection_node->get_column_id_for_expression(ExpressionNode::create_column_identifier(ColumnID{0})), 0);
-  EXPECT_EQ(_projection_node->get_column_id_for_expression(ExpressionNode::create_binary_operator(
-                ExpressionType::Addition, ExpressionNode::create_column_identifier(ColumnID{1}),
-                ExpressionNode::create_column_identifier(ColumnID{2}))),
-            3);
-  EXPECT_EQ(_projection_node->find_column_id_for_expression(ExpressionNode::create_binary_operator(
-                ExpressionType::Addition, ExpressionNode::create_column_identifier(ColumnID{1}),
-                ExpressionNode::create_column_identifier(ColumnID{1}))),
-            nullopt);
->>>>>>> ec338047
 }
 
 }  // namespace opossum