#include <memory>
#include <string>
#include <utility>
#include <vector>

#include "../base_test.hpp"
#include "gtest/gtest.h"

#include "all_parameter_variant.hpp"
#include "common.hpp"
#include "operators/table_scan.hpp"
#include "operators/table_wrapper.hpp"
#include "optimizer/column_statistics.hpp"

namespace opossum {

class ColumnStatisticsTest : public BaseTest {
 protected:
  void SetUp() override {
    _table_column_types = load_table("src/test/tables/int_float_double_string.tbl", 0);
    _column_statistics_int = std::make_shared<ColumnStatistics<int32_t>>(ColumnID(0), _table_column_types);
    _column_statistics_float = std::make_shared<ColumnStatistics<float>>(ColumnID(1), _table_column_types);
    _column_statistics_double = std::make_shared<ColumnStatistics<double>>(ColumnID(2), _table_column_types);
    _column_statistics_string = std::make_shared<ColumnStatistics<std::string>>(ColumnID(3), _table_column_types);

    _table_uniform_distribution = load_table("src/test/tables/int_equal_distribution.tbl", 0);
    _column_statistics_uniform_columns = {
        std::make_shared<ColumnStatistics<int32_t>>(ColumnID(0), _table_uniform_distribution),
        std::make_shared<ColumnStatistics<int32_t>>(ColumnID(1), _table_uniform_distribution),
        std::make_shared<ColumnStatistics<int32_t>>(ColumnID(2), _table_uniform_distribution),
        std::make_shared<ColumnStatistics<int32_t>>(ColumnID(3), _table_uniform_distribution)};
  }

  // For single value scans (i.e. all but BETWEEN)
  template <typename T>
  void predict_selectivities_and_compare(const std::shared_ptr<ColumnStatistics<T>> &column_statistic,
                                         const ScanType scan_type, const std::vector<T> &values,
                                         const std::vector<float> &expected_selectivities) {
    auto expected_selectivities_itr = expected_selectivities.begin();
    for (const auto &value : values) {
      auto result_container = column_statistic->estimate_selectivity_for_predicate(scan_type, AllTypeVariant(value));
      EXPECT_FLOAT_EQ(result_container.selectivity, *expected_selectivities_itr++);
    }
  }

  // For two column scans (type of value1 is ColumnName)
<<<<<<< HEAD
  template <typename T>
  void predict_selectivities_and_compare(const std::shared_ptr<Table> table,
                                         const std::vector<std::shared_ptr<ColumnStatistics<T>>> &column_statistics,
=======
  void predict_selectivities_and_compare(const std::shared_ptr<Table> &table,
                                         const std::vector<std::shared_ptr<BaseColumnStatistics>> &column_statistics,
>>>>>>> 494b47ff
                                         const ScanType scan_type) {
    auto table_wrapper = std::make_shared<TableWrapper>(table);
    table_wrapper->execute();
    auto row_count = table->row_count();
    for (uint32_t i = 0; i < column_statistics.size(); ++i) {
      for (uint32_t j = 0; j < column_statistics.size() && i != j; ++j) {
        auto result_container =
<<<<<<< HEAD
            column_statistics[i]->estimate_selectivity_for_predicate(scan_type, column_statistics[j]);
=======
            column_statistics[i]->estimate_selectivity_for_two_column_predicate(scan_type, column_statistics[j]);
>>>>>>> 494b47ff
        auto table_scan = std::make_shared<TableScan>(table_wrapper, table->column_name(ColumnID(i)), scan_type,
                                                      ColumnName(table->column_name(ColumnID(j))));
        table_scan->execute();
        auto result_row_count = table_scan->get_output()->row_count();
        EXPECT_FLOAT_EQ(result_container.selectivity,
                        static_cast<float>(result_row_count) / static_cast<float>(row_count));
      }
    }
  }

  // For BETWEEN
  template <typename T>
  void predict_selectivities_and_compare(const std::shared_ptr<ColumnStatistics<T>> &column_statistic,
                                         const ScanType scan_type, const std::vector<std::pair<T, T>> &values,
                                         const std::vector<float> &expected_selectivities) {
    auto expected_selectivities_itr = expected_selectivities.begin();
    for (const auto &value_pair : values) {
      auto result_container = column_statistic->estimate_selectivity_for_predicate(
          scan_type, AllTypeVariant(value_pair.first), AllTypeVariant(value_pair.second));
      EXPECT_FLOAT_EQ(result_container.selectivity, *expected_selectivities_itr++);
    }
  }

  template <typename T>
  void predict_selectivities_for_stored_procedures_and_compare(
      const std::shared_ptr<ColumnStatistics<T>> &column_statistic, const ScanType scan_type,
      const std::vector<T> &values2, const std::vector<float> &expected_selectivities) {
    auto expected_selectivities_itr = expected_selectivities.begin();
    for (const auto &value2 : values2) {
      auto result_container =
          column_statistic->estimate_selectivity_for_predicate(scan_type, ValuePlaceholder(0), AllTypeVariant(value2));
      EXPECT_FLOAT_EQ(result_container.selectivity, *expected_selectivities_itr++);
    }
  }

  std::shared_ptr<Table> _table_column_types;
  std::shared_ptr<ColumnStatistics<int32_t>> _column_statistics_int;
  std::shared_ptr<ColumnStatistics<float>> _column_statistics_float;
  std::shared_ptr<ColumnStatistics<double>> _column_statistics_double;
  std::shared_ptr<ColumnStatistics<std::string>> _column_statistics_string;
  std::shared_ptr<Table> _table_uniform_distribution;
<<<<<<< HEAD
  std::vector<std::shared_ptr<ColumnStatistics<int32_t>>> _column_statistics_uniform_columns;
=======
  std::vector<std::shared_ptr<BaseColumnStatistics>> _column_statistics_uniform_columns;
>>>>>>> 494b47ff

  //  {below min, min, middle, max, above max}
  std::vector<int32_t> _int_values{0, 1, 3, 6, 7};
  std::vector<float> _float_values{0.f, 1.f, 3.f, 6.f, 7.f};
  std::vector<double> _double_values{0., 1., 3., 6., 7.};
  std::vector<std::string> _string_values{"a", "b", "c", "g", "h"};
};

TEST_F(ColumnStatisticsTest, NotEqualTest) {
  ScanType scan_type = ScanType::OpNotEquals;

  std::vector<float> selectivities{1.f, 5.f / 6.f, 5.f / 6.f, 5.f / 6.f, 1.f};
  predict_selectivities_and_compare(_column_statistics_int, scan_type, _int_values, selectivities);
  predict_selectivities_and_compare(_column_statistics_float, scan_type, _float_values, selectivities);
  predict_selectivities_and_compare(_column_statistics_double, scan_type, _double_values, selectivities);
  predict_selectivities_and_compare(_column_statistics_string, scan_type, _string_values, selectivities);
}

TEST_F(ColumnStatisticsTest, EqualsTest) {
  ScanType scan_type = ScanType::OpEquals;

  std::vector<float> selectivities{0.f, 1.f / 6.f, 1.f / 6.f, 1.f / 6.f, 0.f};
  predict_selectivities_and_compare(_column_statistics_int, scan_type, _int_values, selectivities);
  predict_selectivities_and_compare(_column_statistics_float, scan_type, _float_values, selectivities);
  predict_selectivities_and_compare(_column_statistics_double, scan_type, _double_values, selectivities);
  predict_selectivities_and_compare(_column_statistics_string, scan_type, _string_values, selectivities);
}

TEST_F(ColumnStatisticsTest, LessThanTest) {
  ScanType scan_type = ScanType::OpLessThan;

  std::vector<float> selectivities_int{0.f, 0.f, 1.f / 3.f, 5.f / 6.f, 1.f};
  predict_selectivities_and_compare(_column_statistics_int, scan_type, _int_values, selectivities_int);

  std::vector<float> selectivities_float{0.f, 0.f, 0.4f, 1.f, 1.f};
  predict_selectivities_and_compare(_column_statistics_float, scan_type, _float_values, selectivities_float);
  predict_selectivities_and_compare(_column_statistics_double, scan_type, _double_values, selectivities_float);
}

TEST_F(ColumnStatisticsTest, LessEqualThanTest) {
  ScanType scan_type = ScanType::OpLessThanEquals;

  std::vector<float> selectivities_int{0.f, 1.f / 6.f, 1.f / 2.f, 1.f, 1.f};
  predict_selectivities_and_compare(_column_statistics_int, scan_type, _int_values, selectivities_int);

  std::vector<float> selectivities_float{0.f, 0.f, 0.4f, 1.f, 1.f};
  predict_selectivities_and_compare(_column_statistics_float, scan_type, _float_values, selectivities_float);
  predict_selectivities_and_compare(_column_statistics_double, scan_type, _double_values, selectivities_float);
}

TEST_F(ColumnStatisticsTest, GreaterThanTest) {
  ScanType scan_type = ScanType::OpGreaterThan;

  std::vector<float> selectivities_int{1.f, 5.f / 6.f, 1.f / 2.f, 0.f, 0.f};
  predict_selectivities_and_compare(_column_statistics_int, scan_type, _int_values, selectivities_int);

  std::vector<float> selectivities_float{1.f, 1.f, 0.6f, 0.f, 0.f};
  predict_selectivities_and_compare(_column_statistics_float, scan_type, _float_values, selectivities_float);
  predict_selectivities_and_compare(_column_statistics_double, scan_type, _double_values, selectivities_float);
}

TEST_F(ColumnStatisticsTest, GreaterEqualThanTest) {
  ScanType scan_type = ScanType::OpGreaterThanEquals;

  std::vector<float> selectivities_int{1.f, 1.f, 2.f / 3.f, 1.f / 6.f, 0.f};
  predict_selectivities_and_compare(_column_statistics_int, scan_type, _int_values, selectivities_int);

  std::vector<float> selectivities_float{1.f, 1.f, 0.6f, 0.f, 0.f};
  predict_selectivities_and_compare(_column_statistics_float, scan_type, _float_values, selectivities_float);
  predict_selectivities_and_compare(_column_statistics_double, scan_type, _double_values, selectivities_float);
}

TEST_F(ColumnStatisticsTest, BetweenTest) {
  ScanType scan_type = ScanType::OpBetween;

  std::vector<std::pair<int32_t, int32_t>> int_values{{-1, 0}, {-1, 2}, {1, 2}, {0, 7}, {5, 6}, {5, 8}, {7, 8}};
  std::vector<float> selectivities_int{0.f, 1.f / 3.f, 1.f / 3.f, 1.f, 1.f / 3.f, 1.f / 3.f, 0.f};
  predict_selectivities_and_compare(_column_statistics_int, scan_type, int_values, selectivities_int);

  std::vector<std::pair<float, float>> float_values{{-1.f, 0.f}, {-1.f, 2.f}, {1.f, 2.f}, {0.f, 7.f},
                                                    {5.f, 6.f},  {5.f, 8.f},  {7.f, 8.f}};
  std::vector<float> selectivities_float{0.f, 1.f / 5.f, 1.f / 5.f, 1.f, 1.f / 5.f, 1.f / 5.f, 0.f};
  predict_selectivities_and_compare(_column_statistics_float, scan_type, float_values, selectivities_float);

  std::vector<std::pair<double, double>> double_values{{-1., 0.}, {-1., 2.}, {1., 2.}, {0., 7.},
                                                       {5., 6.},  {5., 8.},  {7., 8.}};
  predict_selectivities_and_compare(_column_statistics_double, scan_type, double_values, selectivities_float);
}

TEST_F(ColumnStatisticsTest, StoredProcedureNotEqualsTest) {
  ScanType scan_type = ScanType::OpNotEquals;

  auto result_container_int =
      _column_statistics_int->estimate_selectivity_for_predicate(scan_type, ValuePlaceholder(0));
  EXPECT_FLOAT_EQ(result_container_int.selectivity, 5.f / 6.f);

  auto result_container_float =
      _column_statistics_float->estimate_selectivity_for_predicate(scan_type, ValuePlaceholder(0));
  EXPECT_FLOAT_EQ(result_container_float.selectivity, 5.f / 6.f);

  auto result_container_double =
      _column_statistics_double->estimate_selectivity_for_predicate(scan_type, ValuePlaceholder(0));
  EXPECT_FLOAT_EQ(result_container_double.selectivity, 5.f / 6.f);

  auto result_container_string =
      _column_statistics_string->estimate_selectivity_for_predicate(scan_type, ValuePlaceholder(0));
  EXPECT_FLOAT_EQ(result_container_string.selectivity, 5.f / 6.f);
}

TEST_F(ColumnStatisticsTest, StoredProcedureEqualsTest) {
  ScanType scan_type = ScanType::OpEquals;

  auto result_container_int =
      _column_statistics_int->estimate_selectivity_for_predicate(scan_type, ValuePlaceholder(0));
  EXPECT_FLOAT_EQ(result_container_int.selectivity, 1.f / 6.f);

  auto result_container_float =
      _column_statistics_float->estimate_selectivity_for_predicate(scan_type, ValuePlaceholder(0));
  EXPECT_FLOAT_EQ(result_container_float.selectivity, 1.f / 6.f);

  auto result_container_double =
      _column_statistics_double->estimate_selectivity_for_predicate(scan_type, ValuePlaceholder(0));
  EXPECT_FLOAT_EQ(result_container_double.selectivity, 1.f / 6.f);

  auto result_container_string =
      _column_statistics_string->estimate_selectivity_for_predicate(scan_type, ValuePlaceholder(0));
  EXPECT_FLOAT_EQ(result_container_string.selectivity, 1.f / 6.f);
}

TEST_F(ColumnStatisticsTest, StoredProcedureOpenEndedTest) {
  // OpLessThan, OpGreaterThan, OpLessThanEquals, OpGreaterThanEquals are same for stored procedures
  ScanType scan_type = ScanType::OpLessThan;

  auto result_container_int =
      _column_statistics_int->estimate_selectivity_for_predicate(scan_type, ValuePlaceholder(0));
  EXPECT_FLOAT_EQ(result_container_int.selectivity, 1.f / 3.f);

  auto result_container_float =
      _column_statistics_float->estimate_selectivity_for_predicate(scan_type, ValuePlaceholder(0));
  EXPECT_FLOAT_EQ(result_container_float.selectivity, 1.f / 3.f);

  auto result_container_double =
      _column_statistics_double->estimate_selectivity_for_predicate(scan_type, ValuePlaceholder(0));
  EXPECT_FLOAT_EQ(result_container_double.selectivity, 1.f / 3.f);

  auto result_container_string =
      _column_statistics_string->estimate_selectivity_for_predicate(scan_type, ValuePlaceholder(0));
  EXPECT_FLOAT_EQ(result_container_string.selectivity, 1.f / 3.f);
}

TEST_F(ColumnStatisticsTest, StoredProcedureBetweenTest) {
  ScanType scan_type = ScanType::OpBetween;

  // selectivities = selectivities from LessEqualThan / 0.3f

  std::vector<float> selectivities_int{0.f, 1.f / 18.f, 1.f / 6.f, 1.f / 3.f, 1.f / 3.f};
  predict_selectivities_for_stored_procedures_and_compare(_column_statistics_int, scan_type, _int_values,
                                                          selectivities_int);

  std::vector<float> selectivities_float{0.f, 0.f, 2.f / 15.f, 1.f / 3.f, 1.f / 3.f};
  predict_selectivities_for_stored_procedures_and_compare(_column_statistics_float, scan_type, _float_values,
                                                          selectivities_float);
  predict_selectivities_for_stored_procedures_and_compare(_column_statistics_double, scan_type, _double_values,
                                                          selectivities_float);
}

TEST_F(ColumnStatisticsTest, TwoColumnsEqualsTest) {
  ScanType scan_type = ScanType::OpEquals;

  auto col_stat1 = std::make_shared<ColumnStatistics<int>>(ColumnID(0), 10.f, 0, 10);
  auto col_stat2 = std::make_shared<ColumnStatistics<int>>(ColumnID(1), 10.f, -10, 20);

<<<<<<< HEAD
  auto result1 = col_stat1->estimate_selectivity_for_predicate(scan_type, col_stat2, AllTypeVariant(0));
  auto result2 = col_stat2->estimate_selectivity_for_predicate(scan_type, col_stat1, AllTypeVariant(0));
=======
  auto result1 = col_stat1->estimate_selectivity_for_two_column_predicate(scan_type, col_stat2);
  auto result2 = col_stat2->estimate_selectivity_for_two_column_predicate(scan_type, col_stat1);
>>>>>>> 494b47ff
  float expected_selectivity = (11.f / 31.f) / 10.f;

  EXPECT_FLOAT_EQ(result1.selectivity, expected_selectivity);
  EXPECT_FLOAT_EQ(result2.selectivity, expected_selectivity);

  auto col_stat3 = std::make_shared<ColumnStatistics<float>>(ColumnID(0), 10.f, 0.f, 10.f);
  auto col_stat4 = std::make_shared<ColumnStatistics<float>>(ColumnID(1), 3.f, -10.f, 20.f);

<<<<<<< HEAD
  auto result3 = col_stat3->estimate_selectivity_for_predicate(scan_type, col_stat4, AllTypeVariant(0));
  auto result4 = col_stat4->estimate_selectivity_for_predicate(scan_type, col_stat3, AllTypeVariant(0));
=======
  auto result3 = col_stat3->estimate_selectivity_for_two_column_predicate(scan_type, col_stat4);
  auto result4 = col_stat4->estimate_selectivity_for_two_column_predicate(scan_type, col_stat3);
>>>>>>> 494b47ff
  expected_selectivity = (10.f / 30.f) / 10.f;

  EXPECT_FLOAT_EQ(result3.selectivity, expected_selectivity);
  EXPECT_FLOAT_EQ(result4.selectivity, expected_selectivity);
}

TEST_F(ColumnStatisticsTest, TwoColumnsLessThanTest) {
  ScanType scan_type = ScanType::OpLessThan;

  auto col_stat1 = std::make_shared<ColumnStatistics<int>>(ColumnID(0), 10.f, 1, 20);
  auto col_stat2 = std::make_shared<ColumnStatistics<int>>(ColumnID(1), 30.f, 11, 40);

<<<<<<< HEAD
  auto result1 = col_stat1->estimate_selectivity_for_predicate(scan_type, col_stat2, AllTypeVariant(0));
=======
  auto result1 = col_stat1->estimate_selectivity_for_two_column_predicate(scan_type, col_stat2);
>>>>>>> 494b47ff
  auto expected_selectivity = ((10.f / 20.f) * (10.f / 30.f) - 0.5f * 1.f / 30.f) * 0.5f + (10.f / 20.f) +
                              (20.f / 30.f) - (10.f / 20.f) * (20.f / 30.f);
  EXPECT_FLOAT_EQ(result1.selectivity, expected_selectivity);

<<<<<<< HEAD
  auto result2 = col_stat2->estimate_selectivity_for_predicate(scan_type, col_stat1, AllTypeVariant(0));
=======
  auto result2 = col_stat2->estimate_selectivity_for_two_column_predicate(scan_type, col_stat1);
>>>>>>> 494b47ff
  expected_selectivity = ((10.f / 20.f) * (10.f / 30.f) - 0.5f * 1.f / 30.f) * 0.5f;
  EXPECT_FLOAT_EQ(result2.selectivity, expected_selectivity);

  auto col_stat3 = std::make_shared<ColumnStatistics<float>>(ColumnID(0), 6.f, 0, 10);
  auto col_stat4 = std::make_shared<ColumnStatistics<float>>(ColumnID(1), 12.f, -10, 30);

<<<<<<< HEAD
  auto result3 = col_stat3->estimate_selectivity_for_predicate(scan_type, col_stat4, AllTypeVariant(0));
  expected_selectivity = ((10.f / 10.f) * (10.f / 40.f) - 1.f / (4 * 6)) * 0.5f + (20.f / 40.f);
  EXPECT_FLOAT_EQ(result3.selectivity, expected_selectivity);

  auto result4 = col_stat4->estimate_selectivity_for_predicate(scan_type, col_stat3, AllTypeVariant(0));
=======
  auto result3 = col_stat3->estimate_selectivity_for_two_column_predicate(scan_type, col_stat4);
  expected_selectivity = ((10.f / 10.f) * (10.f / 40.f) - 1.f / (4 * 6)) * 0.5f + (20.f / 40.f);
  EXPECT_FLOAT_EQ(result3.selectivity, expected_selectivity);

  auto result4 = col_stat4->estimate_selectivity_for_two_column_predicate(scan_type, col_stat3);
>>>>>>> 494b47ff
  expected_selectivity = ((10.f / 10.f) * (10.f / 40.f) - 1.f / (4 * 6)) * 0.5f + (10.f / 40.f);
  EXPECT_FLOAT_EQ(result4.selectivity, expected_selectivity);
}

TEST_F(ColumnStatisticsTest, TwoColumnsRealDataTest) {
  // test selectivity calculations for all scan types and all column combinations of int_equal_distribution.tbl
  std::vector<ScanType> scan_types{ScanType::OpEquals, ScanType::OpNotEquals, ScanType::OpLessThan,
                                   ScanType::OpLessThanEquals, ScanType::OpGreaterThan};
  for (auto scan_type : scan_types) {
    predict_selectivities_and_compare(_table_uniform_distribution, _column_statistics_uniform_columns, scan_type);
  }
}

}  // namespace opossum<|MERGE_RESOLUTION|>--- conflicted
+++ resolved
@@ -44,14 +44,8 @@
   }
 
   // For two column scans (type of value1 is ColumnName)
-<<<<<<< HEAD
-  template <typename T>
-  void predict_selectivities_and_compare(const std::shared_ptr<Table> table,
-                                         const std::vector<std::shared_ptr<ColumnStatistics<T>>> &column_statistics,
-=======
   void predict_selectivities_and_compare(const std::shared_ptr<Table> &table,
                                          const std::vector<std::shared_ptr<BaseColumnStatistics>> &column_statistics,
->>>>>>> 494b47ff
                                          const ScanType scan_type) {
     auto table_wrapper = std::make_shared<TableWrapper>(table);
     table_wrapper->execute();
@@ -59,11 +53,7 @@
     for (uint32_t i = 0; i < column_statistics.size(); ++i) {
       for (uint32_t j = 0; j < column_statistics.size() && i != j; ++j) {
         auto result_container =
-<<<<<<< HEAD
-            column_statistics[i]->estimate_selectivity_for_predicate(scan_type, column_statistics[j]);
-=======
             column_statistics[i]->estimate_selectivity_for_two_column_predicate(scan_type, column_statistics[j]);
->>>>>>> 494b47ff
         auto table_scan = std::make_shared<TableScan>(table_wrapper, table->column_name(ColumnID(i)), scan_type,
                                                       ColumnName(table->column_name(ColumnID(j))));
         table_scan->execute();
@@ -105,11 +95,7 @@
   std::shared_ptr<ColumnStatistics<double>> _column_statistics_double;
   std::shared_ptr<ColumnStatistics<std::string>> _column_statistics_string;
   std::shared_ptr<Table> _table_uniform_distribution;
-<<<<<<< HEAD
-  std::vector<std::shared_ptr<ColumnStatistics<int32_t>>> _column_statistics_uniform_columns;
-=======
   std::vector<std::shared_ptr<BaseColumnStatistics>> _column_statistics_uniform_columns;
->>>>>>> 494b47ff
 
   //  {below min, min, middle, max, above max}
   std::vector<int32_t> _int_values{0, 1, 3, 6, 7};
@@ -282,13 +268,8 @@
   auto col_stat1 = std::make_shared<ColumnStatistics<int>>(ColumnID(0), 10.f, 0, 10);
   auto col_stat2 = std::make_shared<ColumnStatistics<int>>(ColumnID(1), 10.f, -10, 20);
 
-<<<<<<< HEAD
-  auto result1 = col_stat1->estimate_selectivity_for_predicate(scan_type, col_stat2, AllTypeVariant(0));
-  auto result2 = col_stat2->estimate_selectivity_for_predicate(scan_type, col_stat1, AllTypeVariant(0));
-=======
   auto result1 = col_stat1->estimate_selectivity_for_two_column_predicate(scan_type, col_stat2);
   auto result2 = col_stat2->estimate_selectivity_for_two_column_predicate(scan_type, col_stat1);
->>>>>>> 494b47ff
   float expected_selectivity = (11.f / 31.f) / 10.f;
 
   EXPECT_FLOAT_EQ(result1.selectivity, expected_selectivity);
@@ -297,13 +278,8 @@
   auto col_stat3 = std::make_shared<ColumnStatistics<float>>(ColumnID(0), 10.f, 0.f, 10.f);
   auto col_stat4 = std::make_shared<ColumnStatistics<float>>(ColumnID(1), 3.f, -10.f, 20.f);
 
-<<<<<<< HEAD
-  auto result3 = col_stat3->estimate_selectivity_for_predicate(scan_type, col_stat4, AllTypeVariant(0));
-  auto result4 = col_stat4->estimate_selectivity_for_predicate(scan_type, col_stat3, AllTypeVariant(0));
-=======
   auto result3 = col_stat3->estimate_selectivity_for_two_column_predicate(scan_type, col_stat4);
   auto result4 = col_stat4->estimate_selectivity_for_two_column_predicate(scan_type, col_stat3);
->>>>>>> 494b47ff
   expected_selectivity = (10.f / 30.f) / 10.f;
 
   EXPECT_FLOAT_EQ(result3.selectivity, expected_selectivity);
@@ -316,39 +292,23 @@
   auto col_stat1 = std::make_shared<ColumnStatistics<int>>(ColumnID(0), 10.f, 1, 20);
   auto col_stat2 = std::make_shared<ColumnStatistics<int>>(ColumnID(1), 30.f, 11, 40);
 
-<<<<<<< HEAD
-  auto result1 = col_stat1->estimate_selectivity_for_predicate(scan_type, col_stat2, AllTypeVariant(0));
-=======
   auto result1 = col_stat1->estimate_selectivity_for_two_column_predicate(scan_type, col_stat2);
->>>>>>> 494b47ff
   auto expected_selectivity = ((10.f / 20.f) * (10.f / 30.f) - 0.5f * 1.f / 30.f) * 0.5f + (10.f / 20.f) +
                               (20.f / 30.f) - (10.f / 20.f) * (20.f / 30.f);
   EXPECT_FLOAT_EQ(result1.selectivity, expected_selectivity);
 
-<<<<<<< HEAD
-  auto result2 = col_stat2->estimate_selectivity_for_predicate(scan_type, col_stat1, AllTypeVariant(0));
-=======
   auto result2 = col_stat2->estimate_selectivity_for_two_column_predicate(scan_type, col_stat1);
->>>>>>> 494b47ff
   expected_selectivity = ((10.f / 20.f) * (10.f / 30.f) - 0.5f * 1.f / 30.f) * 0.5f;
   EXPECT_FLOAT_EQ(result2.selectivity, expected_selectivity);
 
   auto col_stat3 = std::make_shared<ColumnStatistics<float>>(ColumnID(0), 6.f, 0, 10);
   auto col_stat4 = std::make_shared<ColumnStatistics<float>>(ColumnID(1), 12.f, -10, 30);
 
-<<<<<<< HEAD
-  auto result3 = col_stat3->estimate_selectivity_for_predicate(scan_type, col_stat4, AllTypeVariant(0));
-  expected_selectivity = ((10.f / 10.f) * (10.f / 40.f) - 1.f / (4 * 6)) * 0.5f + (20.f / 40.f);
-  EXPECT_FLOAT_EQ(result3.selectivity, expected_selectivity);
-
-  auto result4 = col_stat4->estimate_selectivity_for_predicate(scan_type, col_stat3, AllTypeVariant(0));
-=======
   auto result3 = col_stat3->estimate_selectivity_for_two_column_predicate(scan_type, col_stat4);
   expected_selectivity = ((10.f / 10.f) * (10.f / 40.f) - 1.f / (4 * 6)) * 0.5f + (20.f / 40.f);
   EXPECT_FLOAT_EQ(result3.selectivity, expected_selectivity);
 
   auto result4 = col_stat4->estimate_selectivity_for_two_column_predicate(scan_type, col_stat3);
->>>>>>> 494b47ff
   expected_selectivity = ((10.f / 10.f) * (10.f / 40.f) - 1.f / (4 * 6)) * 0.5f + (10.f / 40.f);
   EXPECT_FLOAT_EQ(result4.selectivity, expected_selectivity);
 }
