--- conflicted
+++ resolved
@@ -49,10 +49,9 @@
     optimizer/strategy/predicate_reordering_test.cpp
     optimizer/table_statistics_test.cpp
     scheduler/scheduler_test.cpp
-#    sql/sql_base_test.cpp
+    sql/sql_base_test.cpp
     sql/sql_basic_cache_test.cpp
     sql/sql_expression_translator_test.cpp
-<<<<<<< HEAD
     sql/sql_parse_tree_cache_test.cpp
     sql/sql_prepare_execute_test.cpp
     sql/sql_query_operator_test.cpp
@@ -61,14 +60,6 @@
     sql/sql_to_ast_translator_test.cpp
     sql/sql_to_result_test.cpp
     sql/tpch_test.cpp
-=======
-#    sql/sql_parse_tree_cache_test.cpp
-#    sql/sql_prepare_execute_test.cpp
-#    sql/sql_query_operator_test.cpp
-#    sql/sql_query_plan_test.cpp
-#    sql/sql_query_plan_cache_test.cpp
-#    sql/sql_select_test.cpp
->>>>>>> f8c71bdb
     storage/adaptive_radix_tree_index_test.cpp
     storage/chunk_test.cpp
     storage/composite_group_key_index_test.cpp
