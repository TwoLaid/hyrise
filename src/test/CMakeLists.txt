set(
    SHARED_SOURCES
    base_test.cpp
    base_test.hpp
    gtest_case_template.cpp
    gtest_main.cpp
)

set(
    OPOSSUM_TEST_SOURCES
    ${SHARED_SOURCES}
    concurrency/commit_context_test.cpp
    concurrency/transaction_manager_test.cpp
    lib/AllParameterVariant_test.cpp
    lib/all_type_variant_test.cpp
    network/operator_translator_test.cpp
    network/response_builder_test.cpp
    network/server_test.cpp
    operators/aggregate_test.cpp
    operators/delete_test.cpp
    operators/difference_test.cpp
    operators/export_binary_test.cpp
    operators/export_csv_test.cpp
    operators/get_table_test.cpp
    operators/import_binary_test.cpp
    operators/import_csv_test.cpp
    operators/index_column_scan_test.cpp
    operators/insert_test.cpp
    operators/join_equi_test.cpp
    operators/join_full_test.cpp
    operators/join_test.hpp
    operators/limit_test.cpp
    operators/print_test.cpp
    operators/product_test.cpp
    operators/projection_test.cpp
    operators/rollback_records_test.cpp
    operators/sort_test.cpp
    operators/table_scan_like_test.cpp
    operators/table_scan_test.cpp
    operators/union_all_test.cpp
    operators/update_test.cpp
    operators/validate_test.cpp
    operators/validate_visibility_test.cpp
    optimizer/abstract_syntax_tree/abstract_syntax_tree_test.cpp
    optimizer/abstract_syntax_tree/aggregate_node_test.cpp
    optimizer/abstract_syntax_tree/join_node_test.cpp
    optimizer/abstract_syntax_tree/stored_table_node_test.cpp
    optimizer/abstract_syntax_tree/projection_node_test.cpp
    optimizer/ast_to_operator_translator_test.cpp
    optimizer/column_statistics_test.cpp
<<<<<<< HEAD
    optimizer/expression_test.cpp
    optimizer/strategy/predicate_reordering_test.cpp
    optimizer/table_statistics_join_test.cpp
=======
    optimizer/strategy/join_detection_rule_test.cpp
    optimizer/strategy/predicate_reordering_test.cpp
    optimizer/strategy/strategy_base_test.cpp
>>>>>>> d8e51695
    optimizer/table_statistics_test.cpp
    scheduler/scheduler_test.cpp
    sql/sql_base_test.cpp
    sql/sql_basic_cache_test.cpp
    sql/sql_expression_translator_test.cpp
    sql/sql_parse_tree_cache_test.cpp
    sql/sql_prepare_execute_test.cpp
    sql/sql_query_operator_test.cpp
    sql/sql_query_plan_test.cpp
    sql/sql_query_plan_cache_test.cpp
    sql/sql_to_ast_translator_test.cpp
    sql/sql_to_result_test.cpp
    sql/tpch_test.cpp
    storage/adaptive_radix_tree_index_test.cpp
    storage/chunk_test.cpp
    storage/composite_group_key_index_test.cpp
    storage/dictionary_column_test.cpp
    storage/group_key_index_test.cpp
    storage/iterables_test.cpp
    storage/multi_column_index_test.cpp
    storage/reference_column_test.cpp
    storage/single_column_index_test.cpp
    storage/storage_manager_test.cpp
    storage/table_test.cpp
    storage/value_column_test.cpp
    storage/variable_length_key_base_test.cpp
    storage/variable_length_key_store_test.cpp
    storage/variable_length_key_test.cpp
    tasks/chunk_compression_task_test.cpp
    tasks/operator_task_test.cpp
    utils/cuckoo_hashtable_test.cpp
    utils/numa_memory_resource_test.cpp
)

set (
    TPCC_TEST_SOURCES
    ${SHARED_SOURCES}
    tpc/tpcc_ref_test.cpp
)

# Both opossumTest and opossumAsan link against these
set(
    LIBRARIES
    gtest
)

# Build special ASAN version of googletest
include_directories(../../third_party/googletest/googletest/)

set(
    GTEST_SOURCES
    ../../third_party/googletest/googletest/src/gtest-all.cc
)
add_library(gtestAsan EXCLUDE_FROM_ALL STATIC ${GTEST_SOURCES})
set_target_properties(gtestAsan PROPERTIES SUFFIX "_asan")
set_target_properties(gtestAsan PROPERTIES COMPILE_FLAGS "-fsanitize=address -fno-omit-frame-pointer")


include_directories(${CMAKE_CURRENT_SOURCE_DIR})

# Configure opossumTest
add_executable(opossumTest EXCLUDE_FROM_ALL ${OPOSSUM_TEST_SOURCES})
target_link_libraries(opossumTest opossum ${LIBRARIES})

# Configure opossumCoverageApp
add_executable(opossumCoverage EXCLUDE_FROM_ALL ${OPOSSUM_TEST_SOURCES})
target_link_libraries(opossumCoverage opossumCoverageLib ${LIBRARIES} --coverage)
set_target_properties(opossumCoverage PROPERTIES COMPILE_FLAGS "-fprofile-arcs -ftest-coverage")

# Configure opossumAsanApp
add_executable(opossumAsan EXCLUDE_FROM_ALL ${OPOSSUM_TEST_SOURCES})
target_link_libraries(opossumAsan opossumAsanLib gtestAsan -fsanitize=address)
set_target_properties(opossumAsan PROPERTIES COMPILE_FLAGS "-fsanitize=address -fno-omit-frame-pointer")

# Configure opossumTestTPCC
add_executable(opossumTestTPCC EXCLUDE_FROM_ALL ${TPCC_TEST_SOURCES})
target_link_libraries(opossumTestTPCC opossum ${LIBRARIES} tpcc)


<|MERGE_RESOLUTION|>--- conflicted
+++ resolved
@@ -48,15 +48,11 @@
     optimizer/abstract_syntax_tree/projection_node_test.cpp
     optimizer/ast_to_operator_translator_test.cpp
     optimizer/column_statistics_test.cpp
-<<<<<<< HEAD
     optimizer/expression_test.cpp
-    optimizer/strategy/predicate_reordering_test.cpp
     optimizer/table_statistics_join_test.cpp
-=======
     optimizer/strategy/join_detection_rule_test.cpp
     optimizer/strategy/predicate_reordering_test.cpp
     optimizer/strategy/strategy_base_test.cpp
->>>>>>> d8e51695
     optimizer/table_statistics_test.cpp
     scheduler/scheduler_test.cpp
     sql/sql_base_test.cpp
