set(
    SHARED_SOURCES
    base_test.cpp
    base_test.hpp
    gtest_case_template.cpp
    gtest_main.cpp
)

set(
    OPOSSUM_TEST_SOURCES
    ${SHARED_SOURCES}
    concurrency/commit_context_test.cpp
    concurrency/transaction_manager_test.cpp
    lib/AllParameterVariant_test.cpp
    lib/all_type_variant_test.cpp
    network/operator_translator_test.cpp
    network/response_builder_test.cpp
    network/server_test.cpp
    operators/aggregate_test.cpp
    operators/delete_test.cpp
    operators/difference_test.cpp
    operators/export_binary_test.cpp
    operators/export_csv_test.cpp
    operators/get_table_test.cpp
    operators/import_binary_test.cpp
    operators/import_csv_test.cpp
    operators/index_column_scan_test.cpp
    operators/insert_test.cpp
    operators/join_equi_test.cpp
    operators/join_full_test.cpp
    operators/join_null_test.cpp
    operators/join_test.hpp
    operators/limit_test.cpp
    operators/print_test.cpp
    operators/product_test.cpp
    operators/projection_test.cpp
    operators/rollback_records_test.cpp
    operators/sort_test.cpp
    operators/table_scan_like_test.cpp
    operators/table_scan_test.cpp
    operators/union_all_test.cpp
    operators/update_test.cpp
    operators/validate_test.cpp
    operators/validate_visibility_test.cpp
    optimizer/abstract_syntax_tree/abstract_syntax_tree_test.cpp
    optimizer/abstract_syntax_tree/aggregate_node_test.cpp
    optimizer/abstract_syntax_tree/join_node_test.cpp
    optimizer/abstract_syntax_tree/stored_table_node_test.cpp
    optimizer/abstract_syntax_tree/projection_node_test.cpp
    optimizer/ast_to_operator_translator_test.cpp
    optimizer/column_statistics_test.cpp
    optimizer/strategy/join_detection_rule_test.cpp
    optimizer/expression_test.cpp
    optimizer/table_statistics_join_test.cpp
    optimizer/strategy/join_detection_rule_test.cpp
    optimizer/strategy/join_reordering_rule_test.cpp
    optimizer/strategy/predicate_reordering_test.cpp
    optimizer/strategy/strategy_base_test.cpp
<<<<<<< HEAD
=======
    optimizer/table_statistics_join_test.cpp
>>>>>>> be47d78a
    optimizer/table_statistics_test.cpp
    scheduler/scheduler_test.cpp
    sql/sql_base_test.cpp
    sql/sql_basic_cache_test.cpp
    sql/sql_expression_translator_test.cpp
    sql/sql_parse_tree_cache_test.cpp
    sql/sql_prepare_execute_test.cpp
    sql/sql_query_operator_test.cpp
    sql/sql_query_plan_test.cpp
    sql/sql_query_plan_cache_test.cpp
    sql/sql_to_ast_translator_test.cpp
    sql/sql_to_result_test.cpp
    sql/tpch_test.cpp
    sql/sqlite_testrunner/sqlite_testrunner.cpp
    sql/sqlite_testrunner/sqlite_wrapper.cpp
    sql/sqlite_testrunner/sqlite_wrapper.hpp
    storage/adaptive_radix_tree_index_test.cpp
    storage/chunk_test.cpp
    storage/composite_group_key_index_test.cpp
    storage/dictionary_column_test.cpp
    storage/group_key_index_test.cpp
    storage/iterables_test.cpp
    storage/multi_column_index_test.cpp
    storage/reference_column_test.cpp
    storage/single_column_index_test.cpp
    storage/storage_manager_test.cpp
    storage/table_test.cpp
    storage/value_column_test.cpp
    storage/variable_length_key_base_test.cpp
    storage/variable_length_key_store_test.cpp
    storage/variable_length_key_test.cpp
    tasks/chunk_compression_task_test.cpp
    tasks/operator_task_test.cpp
    utils/cuckoo_hashtable_test.cpp
    utils/numa_memory_resource_test.cpp
)

set (
    TPCC_TEST_SOURCES
    ${SHARED_SOURCES}
    tpc/tpcc_ref_test.cpp
)

# Both opossumTest and opossumAsan link against these
set(
    LIBRARIES
    gtest
    sqlite3
)

# Build special ASAN version of googletest
include_directories(../../third_party/googletest/googletest/)

set(
    GTEST_SOURCES
    ../../third_party/googletest/googletest/src/gtest-all.cc
)
add_library(gtestAsan EXCLUDE_FROM_ALL STATIC ${GTEST_SOURCES})
set_target_properties(gtestAsan PROPERTIES SUFFIX "_asan")
set_target_properties(gtestAsan PROPERTIES COMPILE_FLAGS "-fsanitize=address -fno-omit-frame-pointer")

set(
    LIBRARIES_ASAN
    gtestAsan
    sqlite3
)

include_directories(${CMAKE_CURRENT_SOURCE_DIR})

# Configure opossumTest
add_executable(opossumTest ${OPOSSUM_TEST_SOURCES})
target_link_libraries(opossumTest opossum ${LIBRARIES})

# Configure opossumCoverageApp
add_executable(opossumCoverage EXCLUDE_FROM_ALL ${OPOSSUM_TEST_SOURCES})
target_link_libraries(opossumCoverage opossumCoverageLib ${LIBRARIES} --coverage)
set_target_properties(opossumCoverage PROPERTIES COMPILE_FLAGS "-fprofile-arcs -ftest-coverage")

# Configure opossumAsanApp
add_executable(opossumAsan EXCLUDE_FROM_ALL ${OPOSSUM_TEST_SOURCES})
target_link_libraries(opossumAsan opossumAsanLib ${LIBRARIES_ASAN} -fsanitize=address)
set_target_properties(opossumAsan PROPERTIES COMPILE_FLAGS "-fsanitize=address -fno-omit-frame-pointer")

# Configure opossumTestTPCC
add_executable(opossumTestTPCC ${TPCC_TEST_SOURCES})
target_link_libraries(opossumTestTPCC opossum ${LIBRARIES} tpcc)


<|MERGE_RESOLUTION|>--- conflicted
+++ resolved
@@ -56,10 +56,7 @@
     optimizer/strategy/join_reordering_rule_test.cpp
     optimizer/strategy/predicate_reordering_test.cpp
     optimizer/strategy/strategy_base_test.cpp
-<<<<<<< HEAD
-=======
     optimizer/table_statistics_join_test.cpp
->>>>>>> be47d78a
     optimizer/table_statistics_test.cpp
     scheduler/scheduler_test.cpp
     sql/sql_base_test.cpp
