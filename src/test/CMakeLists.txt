set(
    SHARED_SOURCES
    base_test.cpp
    base_test.hpp
    gtest_case_template.cpp
    gtest_main.cpp
)

set(
    OPOSSUM_TEST_SOURCES
    ${SHARED_SOURCES}
    concurrency/commit_context_test.cpp
    concurrency/transaction_manager_test.cpp
    lib/AllParameterVariant_test.cpp
    lib/all_type_variant_test.cpp
    network/operator_translator_test.cpp
    network/response_builder_test.cpp
    network/server_test.cpp
    operators/aggregate_test.cpp
    operators/delete_test.cpp
    operators/difference_test.cpp
    operators/export_binary_test.cpp
    operators/export_csv_test.cpp
    operators/get_table_test.cpp
    operators/import_binary_test.cpp
    operators/import_csv_test.cpp
    operators/index_column_scan_test.cpp
    operators/insert_test.cpp
    operators/join_equi_test.cpp
    operators/join_full_test.cpp
<<<<<<< HEAD
    operators/join_null_test.cpp
=======
    operators/join_hash_test.cpp
>>>>>>> d0ce3ecb
    operators/join_test.hpp
    operators/limit_test.cpp
    operators/print_test.cpp
    operators/product_test.cpp
    operators/projection_test.cpp
    operators/rollback_records_test.cpp
    operators/sort_test.cpp
    operators/table_scan_like_test.cpp
    operators/table_scan_test.cpp
    operators/union_all_test.cpp
    operators/update_test.cpp
    operators/validate_test.cpp
    operators/validate_visibility_test.cpp
    optimizer/abstract_syntax_tree/abstract_syntax_tree_test.cpp
    optimizer/abstract_syntax_tree/aggregate_node_test.cpp
    optimizer/abstract_syntax_tree/join_node_test.cpp
    optimizer/abstract_syntax_tree/stored_table_node_test.cpp
    optimizer/abstract_syntax_tree/projection_node_test.cpp
    optimizer/ast_to_operator_translator_test.cpp
    optimizer/column_statistics_test.cpp
    optimizer/expression_test.cpp
    optimizer/strategy/predicate_reordering_test.cpp
    optimizer/table_statistics_test.cpp
    scheduler/scheduler_test.cpp
    sql/sql_base_test.cpp
    sql/sql_basic_cache_test.cpp
    sql/sql_expression_translator_test.cpp
    sql/sql_parse_tree_cache_test.cpp
    sql/sql_prepare_execute_test.cpp
    sql/sql_query_operator_test.cpp
    sql/sql_query_plan_test.cpp
    sql/sql_query_plan_cache_test.cpp
    sql/sql_to_ast_translator_test.cpp
    sql/sql_to_result_test.cpp
    sql/tpch_test.cpp
    storage/adaptive_radix_tree_index_test.cpp
    storage/chunk_test.cpp
    storage/composite_group_key_index_test.cpp
    storage/dictionary_column_test.cpp
    storage/group_key_index_test.cpp
    storage/iterables_test.cpp
    storage/multi_column_index_test.cpp
    storage/reference_column_test.cpp
    storage/single_column_index_test.cpp
    storage/storage_manager_test.cpp
    storage/table_test.cpp
    storage/value_column_test.cpp
    storage/variable_length_key_base_test.cpp
    storage/variable_length_key_store_test.cpp
    storage/variable_length_key_test.cpp
    tasks/chunk_compression_task_test.cpp
    tasks/operator_task_test.cpp
    utils/cuckoo_hashtable_test.cpp
    utils/numa_memory_resource_test.cpp
)

set (
    TPCC_TEST_SOURCES
    ${SHARED_SOURCES}
    tpc/tpcc_ref_test.cpp
)

# Both opossumTest and opossumAsan link against these
set(
    LIBRARIES
    gtest
)

# Build special ASAN version of googletest
include_directories(../../third_party/googletest/googletest/)

set(
    GTEST_SOURCES
    ../../third_party/googletest/googletest/src/gtest-all.cc
)
add_library(gtestAsan EXCLUDE_FROM_ALL STATIC ${GTEST_SOURCES})
set_target_properties(gtestAsan PROPERTIES SUFFIX "_asan")
set_target_properties(gtestAsan PROPERTIES COMPILE_FLAGS "-fsanitize=address -fno-omit-frame-pointer")


include_directories(${CMAKE_CURRENT_SOURCE_DIR})

# Configure opossumTest
add_executable(opossumTest EXCLUDE_FROM_ALL ${OPOSSUM_TEST_SOURCES})
target_link_libraries(opossumTest opossum ${LIBRARIES})

# Configure opossumCoverageApp
add_executable(opossumCoverage EXCLUDE_FROM_ALL ${OPOSSUM_TEST_SOURCES})
target_link_libraries(opossumCoverage opossumCoverageLib ${LIBRARIES} --coverage)
set_target_properties(opossumCoverage PROPERTIES COMPILE_FLAGS "-fprofile-arcs -ftest-coverage")

# Configure opossumAsanApp
add_executable(opossumAsan EXCLUDE_FROM_ALL ${OPOSSUM_TEST_SOURCES})
target_link_libraries(opossumAsan opossumAsanLib gtestAsan -fsanitize=address)
set_target_properties(opossumAsan PROPERTIES COMPILE_FLAGS "-fsanitize=address -fno-omit-frame-pointer")

# Configure opossumTestTPCC
add_executable(opossumTestTPCC EXCLUDE_FROM_ALL ${TPCC_TEST_SOURCES})
target_link_libraries(opossumTestTPCC opossum ${LIBRARIES} tpcc)


<|MERGE_RESOLUTION|>--- conflicted
+++ resolved
@@ -28,11 +28,7 @@
     operators/insert_test.cpp
     operators/join_equi_test.cpp
     operators/join_full_test.cpp
-<<<<<<< HEAD
-    operators/join_null_test.cpp
-=======
     operators/join_hash_test.cpp
->>>>>>> d0ce3ecb
     operators/join_test.hpp
     operators/limit_test.cpp
     operators/print_test.cpp
