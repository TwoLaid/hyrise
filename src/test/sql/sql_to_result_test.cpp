--- conflicted
+++ resolved
@@ -33,11 +33,11 @@
 class SQLToResultTest : public BaseTest, public ::testing::WithParamInterface<SQLTestParam> {
  protected:
   void SetUp() override {
-<<<<<<< HEAD
     StorageManager::get().add_table("int_float", load_table("src/test/tables/int_float.tbl", 2));
     StorageManager::get().add_table("int_float2", load_table("src/test/tables/int_float2.tbl", 2));
     StorageManager::get().add_table("int_float4", load_table("src/test/tables/int_float4.tbl", 2));
     StorageManager::get().add_table("int_string2", load_table("src/test/tables/int_string2.tbl", 2));
+    StorageManager::get().add_table("int_int3", load_table("src/test/tables/int_int3.tbl", 3));
     StorageManager::get().add_table("groupby_int_1gb_1agg",
                                     load_table("src/test/tables/aggregateoperator/groupby_int_1gb_1agg/input.tbl", 2));
     StorageManager::get().add_table("groupby_int_1gb_2agg",
@@ -48,33 +48,6 @@
                                     load_table("src/test/tables/aggregateoperator/groupby_int_2gb_2agg/input2.tbl", 2));
 
     StorageManager::get().add_table("int_int_int", load_table("src/test/tables/int_int_int.tbl", 2));
-=======
-    std::shared_ptr<Table> table_a = load_table("src/test/tables/int_float.tbl", 2);
-    StorageManager::get().add_table("table_a", std::move(table_a));
-
-    std::shared_ptr<Table> table_b = load_table("src/test/tables/int_float2.tbl", 2);
-    StorageManager::get().add_table("table_b", std::move(table_b));
-
-    std::shared_ptr<Table> table_c = load_table("src/test/tables/int_float4.tbl", 2);
-    StorageManager::get().add_table("table_c", std::move(table_c));
-
-    std::shared_ptr<Table> test_table2 = load_table("src/test/tables/int_string2.tbl", 2);
-    StorageManager::get().add_table("TestTable", test_table2);
-
-    StorageManager::get().add_table("int_int3", load_table("src/test/tables/int_int3.tbl", 3));
-
-    std::shared_ptr<Table> groupby_int_1gb_1agg =
-        load_table("src/test/tables/aggregateoperator/groupby_int_1gb_1agg/input.tbl", 2);
-    StorageManager::get().add_table("groupby_int_1gb_1agg", groupby_int_1gb_1agg);
-
-    std::shared_ptr<Table> groupby_int_1gb_2agg =
-        load_table("src/test/tables/aggregateoperator/groupby_int_1gb_2agg/input.tbl", 2);
-    StorageManager::get().add_table("groupby_int_1gb_2agg", groupby_int_1gb_2agg);
-
-    std::shared_ptr<Table> groupby_int_2gb_2agg =
-        load_table("src/test/tables/aggregateoperator/groupby_int_2gb_2agg/input.tbl", 2);
-    StorageManager::get().add_table("groupby_int_2gb_2agg", groupby_int_2gb_2agg);
->>>>>>> 813a8231
 
     // Load TPC-H tables
     StorageManager::get().add_table("customer", load_table("src/test/tables/tpch/customer.tbl", 1));
@@ -132,6 +105,9 @@
     {"SELECT * FROM int_float4 ORDER BY a, b;", "src/test/tables/int_float2_sorted.tbl", OrderSensitivity::Sensitive},
     {"SELECT a FROM (SELECT a, b FROM int_float WHERE a > 1 ORDER BY b) WHERE a > 0 ORDER BY a;",
      "src/test/tables/int.tbl", OrderSensitivity::Sensitive},
+
+    // LIMIT
+    {"SELECT * FROM int_int3 LIMIT 4;", "src/test/tables/int_int3_limit_4.tbl"},
 
     // JOIN
     {R"(SELECT "left".a, "left".b, "right".a, "right".b
@@ -150,7 +126,6 @@
         ON "left".a = "right".a;)",
      "src/test/tables/joinoperators/int_inner_join.tbl"},
 
-<<<<<<< HEAD
     // JOIN multiple tables
     {R"(SELECT *
         FROM int_float AS t1
@@ -210,10 +185,6 @@
 
     // Aggregates
     {"SELECT SUM(b + b) AS sum_b_b FROM int_float;", "src/test/tables/int_float_sum_b_plus_b.tbl"},
-=======
-    // LIMIT
-    {"SELECT * FROM int_int3 LIMIT 4;", "src/test/tables/int_int3_limit_4.tbl"},
->>>>>>> 813a8231
 
     // GROUP BY
     {"SELECT a, SUM(b) FROM groupby_int_1gb_1agg GROUP BY a;",
