
#include <memory>
#include <string>
#include <tuple>
#include <utility>

#include "../base_test.hpp"
#include "SQLParser.h"
#include "gtest/gtest.h"

#include "operators/get_table.hpp"
#include "operators/table_scan.hpp"
#include "scheduler/node_queue_scheduler.hpp"
#include "scheduler/topology.hpp"
#include "sql/sql_query_translator.hpp"
#include "storage/storage_manager.hpp"

namespace opossum {

typedef std::tuple<std::string, size_t, std::string> SQLTestParam;

class SQLSelectTest : public BaseTest, public ::testing::WithParamInterface<SQLTestParam> {
 protected:
  void SetUp() override {
    std::shared_ptr<Table> table_a = load_table("src/test/tables/int_float.tbl", 2);
    StorageManager::get().add_table("table_a", std::move(table_a));

    std::shared_ptr<Table> table_b = load_table("src/test/tables/int_float2.tbl", 2);
    StorageManager::get().add_table("table_b", std::move(table_b));

    std::shared_ptr<Table> table_c = load_table("src/test/tables/int_string.tbl", 4);
    StorageManager::get().add_table("table_c", std::move(table_c));

    std::shared_ptr<Table> table_d = load_table("src/test/tables/string_int.tbl", 3);
    StorageManager::get().add_table("table_d", std::move(table_d));

    std::shared_ptr<Table> test_table2 = load_table("src/test/tables/int_string2.tbl", 2);
    StorageManager::get().add_table("TestTable", test_table2);

    std::shared_ptr<Table> groupby_int_1gb_1agg =
        load_table("src/test/tables/aggregateoperator/groupby_int_1gb_1agg/input.tbl", 2);
    StorageManager::get().add_table("groupby_int_1gb_1agg", groupby_int_1gb_1agg);

    std::shared_ptr<Table> groupby_int_1gb_2agg =
        load_table("src/test/tables/aggregateoperator/groupby_int_1gb_2agg/input.tbl", 2);
    StorageManager::get().add_table("groupby_int_1gb_2agg", groupby_int_1gb_2agg);

    std::shared_ptr<Table> groupby_int_2gb_2agg =
        load_table("src/test/tables/aggregateoperator/groupby_int_2gb_2agg/input.tbl", 2);
    StorageManager::get().add_table("groupby_int_2gb_2agg", groupby_int_2gb_2agg);
  }

  void compile_query(const std::string query) {
    hsql::SQLParserResult parse_result;
    hsql::SQLParser::parseSQLString(query, &parse_result);

    ASSERT_TRUE(parse_result.isValid());

    // Compile the parse result.
    bool success = _translator.translate_parse_result(parse_result);
    if (!success) {
      throw std::runtime_error(_translator.get_error_msg());
    }

    _plan = _translator.get_query_plan();
  }

  void execute_query_plan() {
    for (const auto& task : _plan.tasks()) {
      task->get_operator()->execute();
    }
  }

  std::shared_ptr<const Table> get_plan_result() { return _plan.back()->get_operator()->get_output(); }

  SQLQueryTranslator _translator;
  SQLQueryPlan _plan;
};

TEST_F(SQLSelectTest, BasicParserSuccessTest) {
  hsql::SQLParserResult parse_result;

  const std::string query = "SELECT * FROM test;";
  hsql::SQLParser::parseSQLString(query, &parse_result);
  EXPECT_TRUE(parse_result.isValid());

  const std::string faulty_query = "SELECT * WHERE test;";
  hsql::SQLParser::parseSQLString(faulty_query, &parse_result);
  EXPECT_FALSE(parse_result.isValid());
}

TEST_F(SQLSelectTest, SelectStarAllTest) {
  const std::string query = "SELECT * FROM table_a;";
  compile_query(query);

  auto tasks = _translator.get_query_plan().tasks();
  ASSERT_EQ(1u, _plan.size());

  // Check GetTable task.
  auto get_table_task = tasks[0];
  auto get_table = (const std::shared_ptr<GetTable>&)get_table_task->get_operator();
  ASSERT_EQ("table_a", get_table->table_name());

  // Execute GetTable and check result.
  auto expected_result = load_table("src/test/tables/int_float.tbl", 1);
  get_table->execute();

  EXPECT_TABLE_EQ(get_table->get_output(), expected_result);
}

<<<<<<< HEAD
TEST_F(SQLSelectTest, SelectWithSingleCondition) {
  const std::string query = "SELECT * FROM table_a WHERE a >= 1234;";
  ASSERT_TRUE(compile_query(query));

  auto tasks = _translator.get_query_plan().tasks();
  ASSERT_EQ(2u, tasks.size());

  auto get_table = (const std::shared_ptr<GetTable>&)tasks[0]->get_operator();
  auto table_scan = (const std::shared_ptr<TableScan>&)tasks[1]->get_operator();

  get_table->execute();
  table_scan->execute();

  std::shared_ptr<Table> expected_result = load_table("src/test/tables/int_float_filtered2.tbl", 1);
  EXPECT_TABLE_EQ(table_scan->get_output(), expected_result);
}

TEST_F(SQLSelectTest, SelectWithAndCondition) {
  const std::string query = "SELECT * FROM table_a WHERE a >= 1234 AND b < 457.9";
  ASSERT_TRUE(compile_query(query));

  auto tasks = _translator.get_query_plan().tasks();
  ASSERT_EQ(3u, tasks.size());

  for (const auto task : tasks) {
    task->get_operator()->execute();
  }

  std::shared_ptr<Table> expected_result = load_table("src/test/tables/int_float_filtered.tbl", 2);
  EXPECT_TABLE_EQ(tasks.back()->get_operator()->get_output(), expected_result);
}

TEST_F(SQLSelectTest, SelectWithAndConditionEquality) {
  const std::string query = "SELECT * FROM table_b WHERE a = 12345 AND b = 457.7";
  ASSERT_TRUE(compile_query(query));

  auto tasks = _translator.get_query_plan().tasks();
  ASSERT_EQ(3u, tasks.size());

  for (const auto task : tasks) {
    task->get_operator()->execute();
  }

  std::shared_ptr<Table> expected_result = load_table("src/test/tables/int_float2_filtered.tbl", 2);
  EXPECT_TABLE_EQ(tasks.back()->get_operator()->get_output(), expected_result);
}

// TEST_F(SQLSelectTest, SelectWithBetween) {
//   const std::string query = "SELECT * FROM TestTable WHERE a BETWEEN 122 AND 124";
//   ASSERT_TRUE(compile_query(query));

//   auto tasks = _translator.get_query_plan().tasks();
//   ASSERT_EQ(2u, tasks.size());

//   for (const auto task : tasks) {
//     task->get_operator()->execute();
//   }

//   std::shared_ptr<Table> expected_result = load_table("src/test/tables/int_string_filtered.tbl", 2);
//   EXPECT_TABLE_EQ(tasks.back()->get_operator()->get_output(), expected_result);
// }

TEST_F(SQLSelectTest, SimpleProjectionTest) {
  const std::string query = "SELECT a FROM table_a;";
  ASSERT_TRUE(compile_query(query));

  auto tasks = _translator.get_query_plan().tasks();
  ASSERT_EQ(2u, tasks.size());

  for (const auto task : tasks) {
    task->get_operator()->execute();
  }

  std::shared_ptr<Table> expected_result = load_table("src/test/tables/int.tbl", 2);
  EXPECT_TABLE_EQ(tasks.back()->get_operator()->get_output(), expected_result);
}

TEST_F(SQLSelectTest, SelectSingleOrderByTest) {
  const std::string query = "SELECT a, b FROM table_a ORDER BY a;";
  ASSERT_TRUE(compile_query(query));

  auto tasks = _translator.get_query_plan().tasks();
  ASSERT_EQ(3u, tasks.size());

  for (const auto task : tasks) {
    task->get_operator()->execute();
  }

  std::shared_ptr<Table> expected_result = load_table("src/test/tables/int_float_sorted.tbl", 2);
  EXPECT_TABLE_EQ(tasks.back()->get_operator()->get_output(), expected_result, true);
}

TEST_F(SQLSelectTest, SelectFromSubSelect) {
  const std::string query = "SELECT a FROM (SELECT a, b FROM table_a WHERE a > 1 ORDER BY b) WHERE a > 0 ORDER BY a;";
  ASSERT_TRUE(compile_query(query));

  auto tasks = _translator.get_query_plan().tasks();
  ASSERT_EQ(7u, tasks.size());

  for (const auto task : tasks) {
    task->get_operator()->execute();
  }

  std::shared_ptr<Table> expected_result = load_table("src/test/tables/int.tbl", 2);
  EXPECT_TABLE_EQ(tasks.back()->get_operator()->get_output(), expected_result, true);
}

TEST_F(SQLSelectTest, SelectBasicInnerJoinTest) {
  const std::string query =
      "SELECT \"left\".a, \"left\".b, \"right\".a, \"right\".b FROM table_a AS \"left\" JOIN table_b AS \"right\" ON a "
      "= a;";
  ASSERT_TRUE(compile_query(query));

  auto tasks = _translator.get_query_plan().tasks();
  ASSERT_EQ(4u, tasks.size());
=======
TEST_P(SQLSelectTest, GenericQueryTest) {
  // Inside a test, access the test parameter with the GetParam() method
  // of the TestWithParam<T> class:
  SQLTestParam param = GetParam();
  std::string query = std::get<0>(param);
  size_t num_operators = std::get<1>(param);
  std::string expected_result_file = std::get<2>(param);
>>>>>>> 65ea0108

  compile_query(query);
  ASSERT_EQ(num_operators, _plan.size());
  execute_query_plan();

  auto expected_result = load_table(expected_result_file, 1);
  EXPECT_TABLE_EQ(get_plan_result(), expected_result);
}

const SQLTestParam sql_query_tests[] = {
    // Table Scans
    SQLTestParam{"SELECT * FROM table_a WHERE a >= 1234;", 2u, "src/test/tables/int_float_filtered2.tbl"},
    SQLTestParam{"SELECT * FROM table_a WHERE a >= 1234 AND b < 457.9", 3u, "src/test/tables/int_float_filtered.tbl"},
    // TODO(torpedro): Enable this test, after implementing BETWEEN support in translator.
    // SQLTestParam{"SELECT * FROM TestTable WHERE a BETWEEN 122 AND 124", 2u,
    // "src/test/tables/int_string_filtered.tbl"},
    // Projection
    SQLTestParam{"SELECT a FROM table_a;", 2u, "src/test/tables/int.tbl"},
    // ORDER BY
    SQLTestParam{"SELECT a, b FROM table_a ORDER BY a;", 3u, "src/test/tables/int_float_sorted.tbl"},
    SQLTestParam{"SELECT a FROM (SELECT a, b FROM table_a WHERE a > 1 ORDER BY b) WHERE a > 0 ORDER BY a;", 7u,
                 "src/test/tables/int.tbl"},
    // JOIN
    SQLTestParam{"SELECT \"left\".a, \"left\".b, \"right\".a, \"right\".b FROM table_a AS \"left\" JOIN table_b AS "
                 "\"right\" ON a = a;",
                 4u, "src/test/tables/joinoperators/int_inner_join.tbl"},
    SQLTestParam{"SELECT * FROM table_a AS \"left\" LEFT JOIN table_b AS \"right\" ON a = a;", 3u,
                 "src/test/tables/joinoperators/int_left_join.tbl"},
    // GROUP BY
    SQLTestParam{"SELECT a, SUM(b) FROM groupby_int_1gb_1agg GROUP BY a;", 3u,
                 "src/test/tables/aggregateoperator/groupby_int_1gb_1agg/sum.tbl"},
    SQLTestParam{"SELECT a, SUM(b), AVG(c) FROM groupby_int_1gb_2agg GROUP BY a;", 3u,
                 "src/test/tables/aggregateoperator/groupby_int_1gb_2agg/sum_avg.tbl"},
    SQLTestParam{"SELECT a, b, MAX(c), AVG(d) FROM groupby_int_2gb_2agg GROUP BY a, b;", 3u,
                 "src/test/tables/aggregateoperator/groupby_int_2gb_2agg/max_avg.tbl"},
    SQLTestParam{
        "SELECT a, b, MAX(c), AVG(d) FROM groupby_int_2gb_2agg GROUP BY a, b HAVING MAX(c) >= 10 AND MAX(c) < 40;", 5u,
        "src/test/tables/aggregateoperator/groupby_int_2gb_2agg/max_avg.tbl"},
};

INSTANTIATE_TEST_CASE_P(GenericQueryTest, SQLSelectTest, ::testing::ValuesIn(sql_query_tests));

TEST_F(SQLSelectTest, SelectWithSchedulerTest) {
  const std::string query =
      "SELECT \"left\".a, \"left\".b, \"right\".a, \"right\".b FROM table_a AS \"left\" INNER JOIN table_b AS "
      "\"right\" ON a = a";
  auto expected_result = load_table("src/test/tables/joinoperators/int_inner_join.tbl", 1);

  // TODO(torpedro): Adding 'WHERE \"left\".a >= 0;' causes wrong data. Investigate.
  //                 Probable bug in TableScan.

  CurrentScheduler::set(std::make_shared<NodeQueueScheduler>(Topology::create_fake_numa_topology(8, 4)));

  compile_query(query);

  for (const auto& task : _plan.tasks()) {
    task->schedule();
  }

  CurrentScheduler::get()->finish();
  CurrentScheduler::set(nullptr);

  EXPECT_TABLE_EQ(get_plan_result(), expected_result, true);
}

}  // namespace opossum<|MERGE_RESOLUTION|>--- conflicted
+++ resolved
@@ -108,123 +108,6 @@
   EXPECT_TABLE_EQ(get_table->get_output(), expected_result);
 }
 
-<<<<<<< HEAD
-TEST_F(SQLSelectTest, SelectWithSingleCondition) {
-  const std::string query = "SELECT * FROM table_a WHERE a >= 1234;";
-  ASSERT_TRUE(compile_query(query));
-
-  auto tasks = _translator.get_query_plan().tasks();
-  ASSERT_EQ(2u, tasks.size());
-
-  auto get_table = (const std::shared_ptr<GetTable>&)tasks[0]->get_operator();
-  auto table_scan = (const std::shared_ptr<TableScan>&)tasks[1]->get_operator();
-
-  get_table->execute();
-  table_scan->execute();
-
-  std::shared_ptr<Table> expected_result = load_table("src/test/tables/int_float_filtered2.tbl", 1);
-  EXPECT_TABLE_EQ(table_scan->get_output(), expected_result);
-}
-
-TEST_F(SQLSelectTest, SelectWithAndCondition) {
-  const std::string query = "SELECT * FROM table_a WHERE a >= 1234 AND b < 457.9";
-  ASSERT_TRUE(compile_query(query));
-
-  auto tasks = _translator.get_query_plan().tasks();
-  ASSERT_EQ(3u, tasks.size());
-
-  for (const auto task : tasks) {
-    task->get_operator()->execute();
-  }
-
-  std::shared_ptr<Table> expected_result = load_table("src/test/tables/int_float_filtered.tbl", 2);
-  EXPECT_TABLE_EQ(tasks.back()->get_operator()->get_output(), expected_result);
-}
-
-TEST_F(SQLSelectTest, SelectWithAndConditionEquality) {
-  const std::string query = "SELECT * FROM table_b WHERE a = 12345 AND b = 457.7";
-  ASSERT_TRUE(compile_query(query));
-
-  auto tasks = _translator.get_query_plan().tasks();
-  ASSERT_EQ(3u, tasks.size());
-
-  for (const auto task : tasks) {
-    task->get_operator()->execute();
-  }
-
-  std::shared_ptr<Table> expected_result = load_table("src/test/tables/int_float2_filtered.tbl", 2);
-  EXPECT_TABLE_EQ(tasks.back()->get_operator()->get_output(), expected_result);
-}
-
-// TEST_F(SQLSelectTest, SelectWithBetween) {
-//   const std::string query = "SELECT * FROM TestTable WHERE a BETWEEN 122 AND 124";
-//   ASSERT_TRUE(compile_query(query));
-
-//   auto tasks = _translator.get_query_plan().tasks();
-//   ASSERT_EQ(2u, tasks.size());
-
-//   for (const auto task : tasks) {
-//     task->get_operator()->execute();
-//   }
-
-//   std::shared_ptr<Table> expected_result = load_table("src/test/tables/int_string_filtered.tbl", 2);
-//   EXPECT_TABLE_EQ(tasks.back()->get_operator()->get_output(), expected_result);
-// }
-
-TEST_F(SQLSelectTest, SimpleProjectionTest) {
-  const std::string query = "SELECT a FROM table_a;";
-  ASSERT_TRUE(compile_query(query));
-
-  auto tasks = _translator.get_query_plan().tasks();
-  ASSERT_EQ(2u, tasks.size());
-
-  for (const auto task : tasks) {
-    task->get_operator()->execute();
-  }
-
-  std::shared_ptr<Table> expected_result = load_table("src/test/tables/int.tbl", 2);
-  EXPECT_TABLE_EQ(tasks.back()->get_operator()->get_output(), expected_result);
-}
-
-TEST_F(SQLSelectTest, SelectSingleOrderByTest) {
-  const std::string query = "SELECT a, b FROM table_a ORDER BY a;";
-  ASSERT_TRUE(compile_query(query));
-
-  auto tasks = _translator.get_query_plan().tasks();
-  ASSERT_EQ(3u, tasks.size());
-
-  for (const auto task : tasks) {
-    task->get_operator()->execute();
-  }
-
-  std::shared_ptr<Table> expected_result = load_table("src/test/tables/int_float_sorted.tbl", 2);
-  EXPECT_TABLE_EQ(tasks.back()->get_operator()->get_output(), expected_result, true);
-}
-
-TEST_F(SQLSelectTest, SelectFromSubSelect) {
-  const std::string query = "SELECT a FROM (SELECT a, b FROM table_a WHERE a > 1 ORDER BY b) WHERE a > 0 ORDER BY a;";
-  ASSERT_TRUE(compile_query(query));
-
-  auto tasks = _translator.get_query_plan().tasks();
-  ASSERT_EQ(7u, tasks.size());
-
-  for (const auto task : tasks) {
-    task->get_operator()->execute();
-  }
-
-  std::shared_ptr<Table> expected_result = load_table("src/test/tables/int.tbl", 2);
-  EXPECT_TABLE_EQ(tasks.back()->get_operator()->get_output(), expected_result, true);
-}
-
-TEST_F(SQLSelectTest, SelectBasicInnerJoinTest) {
-  const std::string query =
-      "SELECT \"left\".a, \"left\".b, \"right\".a, \"right\".b FROM table_a AS \"left\" JOIN table_b AS \"right\" ON a "
-      "= a;";
-  ASSERT_TRUE(compile_query(query));
-
-  auto tasks = _translator.get_query_plan().tasks();
-  ASSERT_EQ(4u, tasks.size());
-=======
 TEST_P(SQLSelectTest, GenericQueryTest) {
   // Inside a test, access the test parameter with the GetParam() method
   // of the TestWithParam<T> class:
@@ -232,7 +115,6 @@
   std::string query = std::get<0>(param);
   size_t num_operators = std::get<1>(param);
   std::string expected_result_file = std::get<2>(param);
->>>>>>> 65ea0108
 
   compile_query(query);
   ASSERT_EQ(num_operators, _plan.size());
