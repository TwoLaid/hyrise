#include <memory>
#include <string>
#include <utility>
#include <vector>

#include "../base_test.hpp"
#include "SQLParser.h"
#include "gtest/gtest.h"

#include "optimizer/abstract_syntax_tree/aggregate_node.hpp"
#include "optimizer/abstract_syntax_tree/projection_node.hpp"
#include "optimizer/abstract_syntax_tree/sort_node.hpp"
#include "optimizer/abstract_syntax_tree/table_node.hpp"
#include "optimizer/abstract_syntax_tree/predicate_node.hpp"
#include "sql/sql_query_node_translator.hpp"
#include "storage/storage_manager.hpp"

namespace opossum {

class SQLQueryNodeTranslatorTest : public BaseTest {
 protected:
  void SetUp() override {
    std::shared_ptr<Table> table_a = load_table("src/test/tables/int_float.tbl", 2);
    StorageManager::get().add_table("table_a", std::move(table_a));

    std::shared_ptr<Table> table_b = load_table("src/test/tables/int_float2.tbl", 2);
    StorageManager::get().add_table("table_b", std::move(table_b));
  }

  std::shared_ptr<AbstractAstNode> compile_query(const std::string query) {
    hsql::SQLParserResult parse_result;
    hsql::SQLParser::parseSQLString(query, &parse_result);

    if (!parse_result.isValid()) {
      throw std::runtime_error("Query is not valid.");
    }

    return _translator.translate_parse_result(parse_result)[0];
  }

  SQLQueryNodeTranslator _translator;
};

TEST_F(SQLQueryNodeTranslatorTest, BasicSuccessTest) {
  const auto query = "SELECT * FROM table_a;";
  compile_query(query);

  const auto faulty_query = "SELECT * WHERE test;";
  EXPECT_THROW(compile_query(faulty_query), std::runtime_error);
}

TEST_F(SQLQueryNodeTranslatorTest, SelectStarAllTest) {
  const auto query = "SELECT * FROM table_a;";
  auto result_node = compile_query(query);

  std::vector<std::string> expected_columns{"a", "b"};
  EXPECT_EQ(expected_columns, result_node->output_columns());

  EXPECT_FALSE(result_node->right());
  EXPECT_FALSE(result_node->left()->left());
}

<<<<<<< HEAD
TEST_F(SQLQueryNodeTranslatorTest, ExpressionTest) {
  const auto query = "SELECT * FROM table_a WHERE a = 1234 + 1";
  std::cout << query << std::endl;
  auto result_node = compile_query(query);

  EXPECT_EQ(result_node->type(), AstNodeType::Projection);
  EXPECT_FALSE(result_node->right());

  auto ts_node_1 = result_node->left();
  EXPECT_EQ(ts_node_1->type(), AstNodeType::Predicate);
  EXPECT_FALSE(ts_node_1->right());

  auto predicate = std::static_pointer_cast<PredicateNode>(ts_node_1)->predicate();
  predicate->print();
  EXPECT_EQ(predicate->expression_type(), ExpressionType::ExpressionEquals);
}

TEST_F(SQLQueryNodeTranslatorTest, ExpressionStringTest) {
  const auto query = "SELECT * FROM table_a WHERE a = \"b\"";
  std::cout << query << std::endl;
  auto result_node = compile_query(query);

  EXPECT_EQ(result_node->type(), AstNodeType::Projection);
  EXPECT_FALSE(result_node->right());

  auto ts_node_1 = result_node->left();
  EXPECT_EQ(ts_node_1->type(), AstNodeType::Predicate);
  EXPECT_FALSE(ts_node_1->right());

  auto predicate = std::static_pointer_cast<PredicateNode>(ts_node_1)->predicate();
  predicate->print();
  EXPECT_EQ(predicate->expression_type(), ExpressionType::ExpressionEquals);
}

TEST_F(SQLQueryNodeTranslatorTest, ExpressionStringTest2) {
  const auto query = "SELECT * FROM table_a WHERE a = 'b'";
  std::cout << query << std::endl;
  auto result_node = compile_query(query);

  EXPECT_EQ(result_node->type(), AstNodeType::Projection);
  EXPECT_FALSE(result_node->right());

  auto ts_node_1 = result_node->left();
  EXPECT_EQ(ts_node_1->type(), AstNodeType::Predicate);
  EXPECT_FALSE(ts_node_1->right());

  auto predicate = std::static_pointer_cast<PredicateNode>(ts_node_1)->predicate();
  predicate->print();
  EXPECT_EQ(predicate->expression_type(), ExpressionType::ExpressionEquals);
}

=======
>>>>>>> 487c1b3f
TEST_F(SQLQueryNodeTranslatorTest, SelectWithAndCondition) {
  const auto query = "SELECT * FROM table_a WHERE a >= 1234 AND b < 457.9";
  auto result_node = compile_query(query);

  EXPECT_EQ(result_node->type(), AstNodeType::Projection);
  EXPECT_FALSE(result_node->right());

  auto ts_node_1 = result_node->left();
  EXPECT_EQ(ts_node_1->type(), AstNodeType::Predicate);
  EXPECT_FALSE(ts_node_1->right());

  auto ts_node_2 = ts_node_1->left();
  EXPECT_EQ(ts_node_2->type(), AstNodeType::Predicate);
  EXPECT_FALSE(ts_node_2->right());

  auto t_node = ts_node_2->left();
  EXPECT_EQ(t_node->type(), AstNodeType::Table);
  EXPECT_FALSE(t_node->left());
  EXPECT_FALSE(t_node->right());
}

TEST_F(SQLQueryNodeTranslatorTest, AggregateWithExpression) {
  const auto query = "SELECT SUM(a+b) AS s, SUM(a*b) as f FROM table_a";
  const auto result_node = compile_query(query);

  EXPECT_EQ(result_node->type(), AstNodeType::Aggregate);
  EXPECT_FALSE(result_node->right());

  const auto aggregate_node = std::dynamic_pointer_cast<AggregateNode>(result_node);
  EXPECT_EQ(aggregate_node->aggregates().size(), 2u);
  EXPECT_EQ(aggregate_node->aggregates().at(0).alias, std::string("s"));
  EXPECT_EQ(aggregate_node->aggregates().at(1).alias, std::string("f"));

  auto t_node_1 = result_node->left();
  EXPECT_EQ(t_node_1->type(), AstNodeType::Table);
  EXPECT_FALSE(t_node_1->left());
  EXPECT_FALSE(t_node_1->right());

}

TEST_F(SQLQueryNodeTranslatorTest, SelectMultipleOrderBy) {
  const auto query = "SELECT * FROM table_a ORDER BY a DESC, b ASC;";
  auto result_node = compile_query(query);

  // The first order by description is executed last (see sort operator for details).
  auto sort_node_1 = std::dynamic_pointer_cast<SortNode>(result_node);
  EXPECT_EQ(sort_node_1->type(), AstNodeType::Sort);
  EXPECT_EQ(sort_node_1->column_name(), "a");
  EXPECT_FALSE(sort_node_1->asc());
  EXPECT_FALSE(sort_node_1->right());

  auto sort_node_2 = std::dynamic_pointer_cast<SortNode>(sort_node_1->left());
  EXPECT_EQ(sort_node_2->type(), AstNodeType::Sort);
  EXPECT_EQ(sort_node_2->column_name(), "b");
  EXPECT_TRUE(sort_node_2->asc());
  EXPECT_FALSE(sort_node_2->right());
  // This node has an input node, but we don't care for it in this test.
  EXPECT_TRUE(sort_node_2->left());
}
}  // namespace opossum<|MERGE_RESOLUTION|>--- conflicted
+++ resolved
@@ -60,7 +60,6 @@
   EXPECT_FALSE(result_node->left()->left());
 }
 
-<<<<<<< HEAD
 TEST_F(SQLQueryNodeTranslatorTest, ExpressionTest) {
   const auto query = "SELECT * FROM table_a WHERE a = 1234 + 1";
   std::cout << query << std::endl;
@@ -75,7 +74,7 @@
 
   auto predicate = std::static_pointer_cast<PredicateNode>(ts_node_1)->predicate();
   predicate->print();
-  EXPECT_EQ(predicate->expression_type(), ExpressionType::ExpressionEquals);
+  EXPECT_EQ(predicate->type(), ExpressionType::Equals);
 }
 
 TEST_F(SQLQueryNodeTranslatorTest, ExpressionStringTest) {
@@ -92,7 +91,7 @@
 
   auto predicate = std::static_pointer_cast<PredicateNode>(ts_node_1)->predicate();
   predicate->print();
-  EXPECT_EQ(predicate->expression_type(), ExpressionType::ExpressionEquals);
+  EXPECT_EQ(predicate->type(), ExpressionType::Equals);
 }
 
 TEST_F(SQLQueryNodeTranslatorTest, ExpressionStringTest2) {
@@ -109,11 +108,9 @@
 
   auto predicate = std::static_pointer_cast<PredicateNode>(ts_node_1)->predicate();
   predicate->print();
-  EXPECT_EQ(predicate->expression_type(), ExpressionType::ExpressionEquals);
+  EXPECT_EQ(predicate->type(), ExpressionType::Equals);
 }
 
-=======
->>>>>>> 487c1b3f
 TEST_F(SQLQueryNodeTranslatorTest, SelectWithAndCondition) {
   const auto query = "SELECT * FROM table_a WHERE a >= 1234 AND b < 457.9";
   auto result_node = compile_query(query);
