--- conflicted
+++ resolved
@@ -5,7 +5,9 @@
 
 #include <json.hpp>
 
-#include "../../lib/scheduler/operator_task.hpp"
+#include "scheduler/operator_task.hpp"
+
+#include "defines.h"
 
 namespace tpcc {
 
@@ -50,13 +52,9 @@
                        const int c_w_id) = 0;
   virtual TaskVector
   get_customer_by_id(const int c_id, const int c_d_id, const int c_w_id) = 0;
-<<<<<<< HEAD
-  virtual TaskVector get_orders() = 0;
+
+  virtual TaskVector get_orders(const int c_id, const int c_d_id, const int c_w_id) = 0;
   virtual TaskVector
-=======
-  virtual std::vector<std::shared_ptr<opossum::OperatorTask>> get_orders(const int c_id, const int c_d_id, const int c_w_id) = 0;
-  virtual std::vector<std::shared_ptr<opossum::OperatorTask>>
->>>>>>> 9a06c7a8
   get_order_lines(const int o_id, const int d_id, const int w_id) = 0;
 
   OrderStatusResult run_transaction(const OrderStatusParams & params);
@@ -70,13 +68,9 @@
                        const int c_w_id) override;
   TaskVector
   get_customer_by_id(const int c_id, const int c_d_id, const int c_w_id) override;
-<<<<<<< HEAD
-  TaskVector get_orders() override;
+
+  TaskVector get_orders(const int c_id, const int c_d_id, const int c_w_id) override;
   TaskVector
-=======
-  std::vector<std::shared_ptr<opossum::OperatorTask>> get_orders(const int c_id, const int c_d_id, const int c_w_id) override;
-  std::vector<std::shared_ptr<opossum::OperatorTask>>
->>>>>>> 9a06c7a8
   get_order_lines(const int o_id, const int d_id, const int w_id) override;
 };
 
