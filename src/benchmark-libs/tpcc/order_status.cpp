#include "order_status.hpp"

#include <math.h>
#include <memory>
#include <sstream>
#include <string>
#include <vector>

#include "helper.hpp"

#include "concurrency/transaction_context.hpp"
#include "concurrency/transaction_manager.hpp"
#include "operators/get_table.hpp"
#include "operators/limit.hpp"
#include "operators/projection.hpp"
#include "operators/sort.hpp"
#include "operators/table_scan.hpp"
#include "operators/validate.hpp"
#include "scheduler/operator_task.hpp"
#include "storage/table.hpp"

#include "types.hpp"

namespace tpcc {

std::string OrderStatusParams::to_string() const {
  std::stringstream s;

  s << "{c_w_id: " << c_w_id << "; c_d_id: " << c_d_id << "; ";
  if (order_status_by == OrderStatusBy::CustomerLastName) {
    s << "c_last: " << c_last;
  } else {
    s << "c_id: " << c_id;
  }

  s << "}" << std::endl;
  return s.str();
}

OrderStatusResult AbstractOrderStatusImpl::run_transaction(const OrderStatusParams &params) {
  OrderStatusResult result;

  opossum::TransactionManager::get().run_transaction([&](std::shared_ptr<opossum::TransactionContext> t_context) {
    if (params.order_status_by == OrderStatusBy::CustomerLastName) {
      auto get_customer_tasks = get_customer_by_name(params.c_last, params.c_d_id, params.c_w_id);
      execute_tasks_with_context(get_customer_tasks, t_context);

      const auto customers_table = get_customer_tasks.back()->get_operator()->get_output();
      const auto num_names = customers_table->row_count();
      DebugAssert(num_names > 0, "No such customer named '" + params.c_last + "'");

      const auto row = static_cast<size_t>(ceil(num_names - 1) / 2);

      result.c_balance = customers_table->get_value<float>(opossum::ColumnID(0), row);
      result.c_first = customers_table->get_value<std::string>(opossum::ColumnID(1), row);
      result.c_middle = customers_table->get_value<std::string>(opossum::ColumnID(2), row);
      result.c_last = params.c_last;
      result.c_id = customers_table->get_value<int32_t>(opossum::ColumnID(3), row);
    } else {
      auto get_customer_tasks = get_customer_by_id(params.c_id, params.c_d_id, params.c_w_id);
      execute_tasks_with_context(get_customer_tasks, t_context);
      DebugAssert(get_customer_tasks.back()->get_operator()->get_output()->row_count() == 1,
                  "Selecting by ID has to yield exactly one customer");

      const auto customers_table = get_customer_tasks.back()->get_operator()->get_output();

      result.c_balance = customers_table->get_value<float>(opossum::ColumnID(0), 0);
      result.c_first = customers_table->get_value<std::string>(opossum::ColumnID(1), 0);
      result.c_middle = customers_table->get_value<std::string>(opossum::ColumnID(2), 0);
      result.c_last = customers_table->get_value<std::string>(opossum::ColumnID(3), 0);
      result.c_id = params.c_id;
    }

    auto get_order_tasks = get_orders(result.c_id, params.c_d_id, params.c_w_id);
    execute_tasks_with_context(get_order_tasks, t_context);

    const auto orders_table = get_order_tasks.back()->get_operator()->get_output();

    result.o_id = orders_table->get_value<int32_t>(opossum::ColumnID(0), 0);
    result.o_carrier_id = orders_table->get_value<int32_t>(opossum::ColumnID(1), 0);
    result.o_entry_d = orders_table->get_value<int32_t>(opossum::ColumnID(2), 0);

    auto get_order_line_tasks = get_order_lines(result.o_id, params.c_d_id, params.c_w_id);
    execute_tasks_with_context(get_order_line_tasks, t_context);

    auto order_lines_table = get_order_line_tasks.back()->get_operator()->get_output();

    result.order_lines.reserve(order_lines_table->row_count());
    for (uint32_t r = 0; r < order_lines_table->row_count(); r++) {
      OrderStatusOrderLine order_line;

      order_line.ol_i_id = order_lines_table->get_value<int32_t>(opossum::ColumnID(0), r);
      order_line.ol_supply_w_id = order_lines_table->get_value<int32_t>(opossum::ColumnID(1), r);
      order_line.ol_quantity = order_lines_table->get_value<int32_t>(opossum::ColumnID(2), r);
      order_line.ol_amount = order_lines_table->get_value<float>(opossum::ColumnID(3), r);
      order_line.ol_delivery_d = order_lines_table->get_value<int32_t>(opossum::ColumnID(4), r);

      result.order_lines.emplace_back(order_line);
    }
  });

  return result;
}

TaskVector OrderStatusRefImpl::get_customer_by_name(const std::string c_last, const int c_d_id, const int c_w_id) {
  /**
   * SELECT c_balance, c_first, c_middle, c_id
   * FROM customer
   * WHERE c_last=:c_last AND c_d_id=:d_id AND c_w_id=:w_id
   * ORDER BY c_first;
   */
  auto gt_customer = std::make_shared<opossum::GetTable>("CUSTOMER");
  auto validate = std::make_shared<opossum::Validate>(gt_customer);

  auto first_filter = std::make_shared<opossum::TableScan>(validate, opossum::ColumnID{5} /* "C_LAST" */,
                                                           opossum::ScanType::OpEquals, c_last);

  auto second_filter = std::make_shared<opossum::TableScan>(first_filter, opossum::ColumnID{1} /* "C_D_ID" */,
                                                            opossum::ScanType::OpEquals, c_d_id);

  auto third_filter = std::make_shared<opossum::TableScan>(second_filter, opossum::ColumnID{2} /* "C_W_ID" */,
                                                           opossum::ScanType::OpEquals, c_w_id);

  auto projection = std::make_shared<opossum::Projection>(
      third_filter, opossum::Projection::ColumnExpressions(
<<<<<<< HEAD
                        {opossum::Expression::create_column_identifier(opossum::ColumnID{16} /* "C_BALANCE" */),
                         opossum::Expression::create_column_identifier(opossum::ColumnID{3}) /* "C_FIRST" */,
                         opossum::Expression::create_column_identifier(opossum::ColumnID{4} /* "C_MIDDLE" */),
                         opossum::Expression::create_column_identifier(opossum::ColumnID{0} /* "C_ID" */)}));
=======
                        {opossum::Expression::create_column(opossum::ColumnID{16} /* "C_BALANCE" */),
                         opossum::Expression::create_column(opossum::ColumnID{3}) /* "C_FIRST" */,
                         opossum::Expression::create_column(opossum::ColumnID{4} /* "C_MIDDLE" */),
                         opossum::Expression::create_column(opossum::ColumnID{0} /* "C_ID" */)}));
>>>>>>> c46160ee

  auto sort = std::make_shared<opossum::Sort>(projection, opossum::ColumnID{1} /* "C_FIRST" */,
                                              opossum::OrderByMode::Ascending);

  auto gt_customer_task = std::make_shared<opossum::OperatorTask>(gt_customer);
  auto validate_task = std::make_shared<opossum::OperatorTask>(validate);
  auto first_filter_task = std::make_shared<opossum::OperatorTask>(first_filter);
  auto second_filter_task = std::make_shared<opossum::OperatorTask>(second_filter);
  auto third_filter_task = std::make_shared<opossum::OperatorTask>(third_filter);
  auto projection_task = std::make_shared<opossum::OperatorTask>(projection);
  auto sort_task = std::make_shared<opossum::OperatorTask>(sort);

  gt_customer_task->set_as_predecessor_of(validate_task);
  validate_task->set_as_predecessor_of(first_filter_task);
  first_filter_task->set_as_predecessor_of(second_filter_task);
  second_filter_task->set_as_predecessor_of(third_filter_task);
  third_filter_task->set_as_predecessor_of(projection_task);
  projection_task->set_as_predecessor_of(sort_task);

  return {gt_customer_task,  validate_task,   first_filter_task, second_filter_task,
          third_filter_task, projection_task, sort_task};
}

TaskVector OrderStatusRefImpl::get_customer_by_id(const int c_id, const int c_d_id, const int c_w_id) {
  /**
   * SQL SELECT c_balance, c_first, c_middle, c_last
   * FROM customer
   * WHERE c_id=:c_id AND c_d_id=:d_id AND c_w_id=:w_id;
   */
  auto gt_customer = std::make_shared<opossum::GetTable>("CUSTOMER");
  auto validate = std::make_shared<opossum::Validate>(gt_customer);

  auto first_filter = std::make_shared<opossum::TableScan>(validate, opossum::ColumnID{0} /* "C_ID" */,
                                                           opossum::ScanType::OpEquals, c_id);

  auto second_filter = std::make_shared<opossum::TableScan>(first_filter, opossum::ColumnID{1} /* "C_D_ID" */,
                                                            opossum::ScanType::OpEquals, c_d_id);

  auto third_filter = std::make_shared<opossum::TableScan>(second_filter, opossum::ColumnID{2} /* "C_W_ID" */,
                                                           opossum::ScanType::OpEquals, c_w_id);

  auto projection = std::make_shared<opossum::Projection>(
      third_filter, opossum::Projection::ColumnExpressions(
<<<<<<< HEAD
                        {opossum::Expression::create_column_identifier(opossum::ColumnID{16} /* "C_BALANCE" */),
                         opossum::Expression::create_column_identifier(opossum::ColumnID{3} /* "C_FIRST" */),
                         opossum::Expression::create_column_identifier(opossum::ColumnID{4} /* "C_MIDDLE" */),
                         opossum::Expression::create_column_identifier(opossum::ColumnID{5} /* "C_LAST" */)}));
=======
                        {opossum::Expression::create_column(opossum::ColumnID{16} /* "C_BALANCE" */),
                         opossum::Expression::create_column(opossum::ColumnID{3} /* "C_FIRST" */),
                         opossum::Expression::create_column(opossum::ColumnID{4} /* "C_MIDDLE" */),
                         opossum::Expression::create_column(opossum::ColumnID{5} /* "C_LAST" */)}));
>>>>>>> c46160ee

  auto gt_customer_task = std::make_shared<opossum::OperatorTask>(gt_customer);
  auto validate_task = std::make_shared<opossum::OperatorTask>(validate);
  auto first_filter_task = std::make_shared<opossum::OperatorTask>(first_filter);
  auto second_filter_task = std::make_shared<opossum::OperatorTask>(second_filter);
  auto third_filter_task = std::make_shared<opossum::OperatorTask>(third_filter);
  auto projection_task = std::make_shared<opossum::OperatorTask>(projection);

  gt_customer_task->set_as_predecessor_of(validate_task);
  validate_task->set_as_predecessor_of(first_filter_task);
  first_filter_task->set_as_predecessor_of(second_filter_task);
  second_filter_task->set_as_predecessor_of(third_filter_task);
  third_filter_task->set_as_predecessor_of(projection_task);

  return {gt_customer_task, validate_task, first_filter_task, second_filter_task, third_filter_task, projection_task};
}

TaskVector OrderStatusRefImpl::get_orders(const int o_c_id, const int o_d_id, const int o_w_id) {
  /**
   * SELECT o_id, o_carrier_id, o_entry_d
   * FROM orders
   * WHERE o_c_id=o_c_id AND o_d_id=o_d_id AND o_w_id=o_w_id
   * ORDER BY o_id DESC
   * LIMIT 1;
   */
  auto gt_orders = std::make_shared<opossum::GetTable>("ORDER");
  auto validate = std::make_shared<opossum::Validate>(gt_orders);

  auto first_filter = std::make_shared<opossum::TableScan>(validate, opossum::ColumnID{3} /* "O_C_ID" */,
                                                           opossum::ScanType::OpEquals, o_c_id);

  auto second_filter = std::make_shared<opossum::TableScan>(first_filter, opossum::ColumnID{1} /* "O_D_ID" */,
                                                            opossum::ScanType::OpEquals, o_d_id);

  auto third_filter = std::make_shared<opossum::TableScan>(second_filter, opossum::ColumnID{2} /* "O_W_ID" */,
                                                           opossum::ScanType::OpEquals, o_w_id);

  // "O_ID", "O_CARRIER_ID", "O_ENTRY_D"
  auto projection = std::make_shared<opossum::Projection>(
<<<<<<< HEAD
      third_filter,
      opossum::Projection::ColumnExpressions({opossum::Expression::create_column_identifier(opossum::ColumnID{0}),
                                              opossum::Expression::create_column_identifier(opossum::ColumnID{5}),
                                              opossum::Expression::create_column_identifier(opossum::ColumnID{4})}));
=======
      third_filter, opossum::Projection::ColumnExpressions({opossum::Expression::create_column(opossum::ColumnID{0}),
                                                            opossum::Expression::create_column(opossum::ColumnID{5}),
                                                            opossum::Expression::create_column(opossum::ColumnID{4})}));
>>>>>>> c46160ee

  auto sort =
      std::make_shared<opossum::Sort>(projection, opossum::ColumnID{0} /* "O_ID" */, opossum::OrderByMode::Descending);
  auto limit = std::make_shared<opossum::Limit>(sort, 1);

  auto gt_orders_task = std::make_shared<opossum::OperatorTask>(gt_orders);
  auto validate_task = std::make_shared<opossum::OperatorTask>(validate);
  auto first_filter_task = std::make_shared<opossum::OperatorTask>(first_filter);
  auto second_filter_task = std::make_shared<opossum::OperatorTask>(second_filter);
  auto third_filter_task = std::make_shared<opossum::OperatorTask>(third_filter);
  auto projection_task = std::make_shared<opossum::OperatorTask>(projection);
  auto sort_task = std::make_shared<opossum::OperatorTask>(sort);
  auto limit_task = std::make_shared<opossum::OperatorTask>(limit);

  gt_orders_task->set_as_predecessor_of(validate_task);
  validate_task->set_as_predecessor_of(first_filter_task);
  first_filter_task->set_as_predecessor_of(second_filter_task);
  second_filter_task->set_as_predecessor_of(third_filter_task);
  third_filter_task->set_as_predecessor_of(projection_task);
  projection_task->set_as_predecessor_of(sort_task);
  sort_task->set_as_predecessor_of(limit_task);

  return {gt_orders_task,    validate_task,   first_filter_task, second_filter_task,
          third_filter_task, projection_task, sort_task,         limit_task};
}

TaskVector OrderStatusRefImpl::get_order_lines(const int o_id, const int d_id, const int w_id) {
  /**
   * SELECT ol_i_id, ol_supply_w_id, ol_quantity,
   * ol_amount, ol_delivery_d
   * FROM order_line
   * WHERE ol_o_id=:o_id AND ol_d_id=:d_id AND ol_w_id=:w_id;
   */
  auto gt_order_lines = std::make_shared<opossum::GetTable>("ORDER-LINE");
  auto validate = std::make_shared<opossum::Validate>(gt_order_lines);

  auto first_filter = std::make_shared<opossum::TableScan>(validate, opossum::ColumnID{0} /* "OL_O_ID" */,
                                                           opossum::ScanType::OpEquals, o_id);

  auto second_filter = std::make_shared<opossum::TableScan>(first_filter, opossum::ColumnID{1} /* "OL_D_ID" */,
                                                            opossum::ScanType::OpEquals, d_id);

  auto third_filter = std::make_shared<opossum::TableScan>(second_filter, opossum::ColumnID{2} /* "OL_W_ID" */,
                                                           opossum::ScanType::OpEquals, w_id);

  auto projection = std::make_shared<opossum::Projection>(
      third_filter, opossum::Projection::ColumnExpressions(
<<<<<<< HEAD
                        {opossum::Expression::create_column_identifier(opossum::ColumnID{4} /* "OL_I_ID" */),
                         opossum::Expression::create_column_identifier(opossum::ColumnID{5} /* "OL_SUPPLY_W_ID" */),
                         opossum::Expression::create_column_identifier(opossum::ColumnID{7} /* "OL_QUANTITY" */),
                         opossum::Expression::create_column_identifier(opossum::ColumnID{8} /* "OL_AMOUNT" */),
                         opossum::Expression::create_column_identifier(opossum::ColumnID{6} /* "OL_DELIVERY_D" */)}));
=======
                        {opossum::Expression::create_column(opossum::ColumnID{4} /* "OL_I_ID" */),
                         opossum::Expression::create_column(opossum::ColumnID{5} /* "OL_SUPPLY_W_ID" */),
                         opossum::Expression::create_column(opossum::ColumnID{7} /* "OL_QUANTITY" */),
                         opossum::Expression::create_column(opossum::ColumnID{8} /* "OL_AMOUNT" */),
                         opossum::Expression::create_column(opossum::ColumnID{6} /* "OL_DELIVERY_D" */)}));
>>>>>>> c46160ee

  auto gt_order_lines_task = std::make_shared<opossum::OperatorTask>(gt_order_lines);
  auto validate_task = std::make_shared<opossum::OperatorTask>(validate);
  auto first_filter_task = std::make_shared<opossum::OperatorTask>(first_filter);
  auto second_filter_task = std::make_shared<opossum::OperatorTask>(second_filter);
  auto third_filter_task = std::make_shared<opossum::OperatorTask>(third_filter);
  auto projection_task = std::make_shared<opossum::OperatorTask>(projection);

  gt_order_lines_task->set_as_predecessor_of(validate_task);
  validate_task->set_as_predecessor_of(first_filter_task);
  first_filter_task->set_as_predecessor_of(second_filter_task);
  second_filter_task->set_as_predecessor_of(third_filter_task);
  third_filter_task->set_as_predecessor_of(projection_task);

  return {gt_order_lines_task, validate_task,     first_filter_task,
          second_filter_task,  third_filter_task, projection_task};
}

}  // namespace tpcc

namespace nlohmann {

void adl_serializer<tpcc::OrderStatusParams>::to_json(nlohmann::json &j, const tpcc::OrderStatusParams &v) {
  throw "Not implemented";
}

void adl_serializer<tpcc::OrderStatusParams>::from_json(const nlohmann::json &j, tpcc::OrderStatusParams &v) {
  v.c_w_id = j["c_w_id"];
  v.c_d_id = j["c_d_id"];

  if (j["case"] == 1) {
    v.order_status_by = tpcc::OrderStatusBy::CustomerNumber;
    v.c_id = j["c_id"];
  } else {
    v.order_status_by = tpcc::OrderStatusBy::CustomerLastName;
    v.c_last = j["c_last"];
  }
}

void adl_serializer<tpcc::OrderStatusOrderLine>::to_json(nlohmann::json &j, const tpcc::OrderStatusOrderLine &v) {
  throw "Not implemented";
}

void adl_serializer<tpcc::OrderStatusOrderLine>::from_json(const nlohmann::json &j, tpcc::OrderStatusOrderLine &v) {
  v.ol_supply_w_id = j["ol_supply_w_id"];
  v.ol_i_id = j["ol_i_id"];
  v.ol_quantity = j["ol_quantity"];
  v.ol_amount = j["ol_amount"];
  v.ol_delivery_d = j["ol_delivery_d"];
}

void adl_serializer<tpcc::OrderStatusResult>::to_json(nlohmann::json &j, const tpcc::OrderStatusResult &v) {
  throw "Not implemented";
}

void adl_serializer<tpcc::OrderStatusResult>::from_json(const nlohmann::json &j, tpcc::OrderStatusResult &v) {
  v.c_id = j["c_id"];
  v.c_first = j["c_first"];
  v.c_middle = j["c_middle"];
  v.c_last = j["c_last"];
  v.c_balance = j["c_balance"];
  v.o_id = j["o_id"];
  v.o_carrier_id = j["o_carrier_id"];
  v.o_entry_d = j["o_entry_d"];

  const auto iter = j.find("order_lines");
  if (iter != j.end()) {
    for (const auto &j_ol : *iter) {
      tpcc::OrderStatusOrderLine ol = j_ol;
      v.order_lines.emplace_back(ol);
    }
  }
}
}  // namespace nlohmann<|MERGE_RESOLUTION|>--- conflicted
+++ resolved
@@ -123,17 +123,10 @@
 
   auto projection = std::make_shared<opossum::Projection>(
       third_filter, opossum::Projection::ColumnExpressions(
-<<<<<<< HEAD
-                        {opossum::Expression::create_column_identifier(opossum::ColumnID{16} /* "C_BALANCE" */),
-                         opossum::Expression::create_column_identifier(opossum::ColumnID{3}) /* "C_FIRST" */,
-                         opossum::Expression::create_column_identifier(opossum::ColumnID{4} /* "C_MIDDLE" */),
-                         opossum::Expression::create_column_identifier(opossum::ColumnID{0} /* "C_ID" */)}));
-=======
                         {opossum::Expression::create_column(opossum::ColumnID{16} /* "C_BALANCE" */),
                          opossum::Expression::create_column(opossum::ColumnID{3}) /* "C_FIRST" */,
                          opossum::Expression::create_column(opossum::ColumnID{4} /* "C_MIDDLE" */),
                          opossum::Expression::create_column(opossum::ColumnID{0} /* "C_ID" */)}));
->>>>>>> c46160ee
 
   auto sort = std::make_shared<opossum::Sort>(projection, opossum::ColumnID{1} /* "C_FIRST" */,
                                               opossum::OrderByMode::Ascending);
@@ -177,17 +170,10 @@
 
   auto projection = std::make_shared<opossum::Projection>(
       third_filter, opossum::Projection::ColumnExpressions(
-<<<<<<< HEAD
-                        {opossum::Expression::create_column_identifier(opossum::ColumnID{16} /* "C_BALANCE" */),
-                         opossum::Expression::create_column_identifier(opossum::ColumnID{3} /* "C_FIRST" */),
-                         opossum::Expression::create_column_identifier(opossum::ColumnID{4} /* "C_MIDDLE" */),
-                         opossum::Expression::create_column_identifier(opossum::ColumnID{5} /* "C_LAST" */)}));
-=======
                         {opossum::Expression::create_column(opossum::ColumnID{16} /* "C_BALANCE" */),
                          opossum::Expression::create_column(opossum::ColumnID{3} /* "C_FIRST" */),
                          opossum::Expression::create_column(opossum::ColumnID{4} /* "C_MIDDLE" */),
                          opossum::Expression::create_column(opossum::ColumnID{5} /* "C_LAST" */)}));
->>>>>>> c46160ee
 
   auto gt_customer_task = std::make_shared<opossum::OperatorTask>(gt_customer);
   auto validate_task = std::make_shared<opossum::OperatorTask>(validate);
@@ -227,16 +213,9 @@
 
   // "O_ID", "O_CARRIER_ID", "O_ENTRY_D"
   auto projection = std::make_shared<opossum::Projection>(
-<<<<<<< HEAD
-      third_filter,
-      opossum::Projection::ColumnExpressions({opossum::Expression::create_column_identifier(opossum::ColumnID{0}),
-                                              opossum::Expression::create_column_identifier(opossum::ColumnID{5}),
-                                              opossum::Expression::create_column_identifier(opossum::ColumnID{4})}));
-=======
       third_filter, opossum::Projection::ColumnExpressions({opossum::Expression::create_column(opossum::ColumnID{0}),
                                                             opossum::Expression::create_column(opossum::ColumnID{5}),
                                                             opossum::Expression::create_column(opossum::ColumnID{4})}));
->>>>>>> c46160ee
 
   auto sort =
       std::make_shared<opossum::Sort>(projection, opossum::ColumnID{0} /* "O_ID" */, opossum::OrderByMode::Descending);
@@ -284,19 +263,11 @@
 
   auto projection = std::make_shared<opossum::Projection>(
       third_filter, opossum::Projection::ColumnExpressions(
-<<<<<<< HEAD
-                        {opossum::Expression::create_column_identifier(opossum::ColumnID{4} /* "OL_I_ID" */),
-                         opossum::Expression::create_column_identifier(opossum::ColumnID{5} /* "OL_SUPPLY_W_ID" */),
-                         opossum::Expression::create_column_identifier(opossum::ColumnID{7} /* "OL_QUANTITY" */),
-                         opossum::Expression::create_column_identifier(opossum::ColumnID{8} /* "OL_AMOUNT" */),
-                         opossum::Expression::create_column_identifier(opossum::ColumnID{6} /* "OL_DELIVERY_D" */)}));
-=======
                         {opossum::Expression::create_column(opossum::ColumnID{4} /* "OL_I_ID" */),
                          opossum::Expression::create_column(opossum::ColumnID{5} /* "OL_SUPPLY_W_ID" */),
                          opossum::Expression::create_column(opossum::ColumnID{7} /* "OL_QUANTITY" */),
                          opossum::Expression::create_column(opossum::ColumnID{8} /* "OL_AMOUNT" */),
                          opossum::Expression::create_column(opossum::ColumnID{6} /* "OL_DELIVERY_D" */)}));
->>>>>>> c46160ee
 
   auto gt_order_lines_task = std::make_shared<opossum::OperatorTask>(gt_order_lines);
   auto validate_task = std::make_shared<opossum::OperatorTask>(validate);
