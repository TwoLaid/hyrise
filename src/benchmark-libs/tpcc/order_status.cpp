--- conflicted
+++ resolved
@@ -122,22 +122,14 @@
                                                            opossum::ScanType::OpEquals, c_w_id);
 
   auto projection = std::make_shared<opossum::Projection>(
-<<<<<<< HEAD
       third_filter, opossum::Projection::ColumnExpressions(
                         {opossum::Expression::create_column_identifier(opossum::ColumnID{16} /* "C_BALANCE" */),
                          opossum::Expression::create_column_identifier(opossum::ColumnID{3}) /* "C_FIRST" */,
                          opossum::Expression::create_column_identifier(opossum::ColumnID{4} /* "C_MIDDLE" */),
                          opossum::Expression::create_column_identifier(opossum::ColumnID{0} /* "C_ID" */)}));
 
-  auto sort = std::make_shared<opossum::Sort>(projection, opossum::ColumnID{1} /* "C_FIRST" */, true);
-=======
-      third_filter,
-      opossum::Projection::ColumnExpressions({opossum::ExpressionNode::create_column_identifier("C_BALANCE"),
-                                              opossum::ExpressionNode::create_column_identifier("C_FIRST"),
-                                              opossum::ExpressionNode::create_column_identifier("C_MIDDLE"),
-                                              opossum::ExpressionNode::create_column_identifier("C_ID")}));
-  auto sort = std::make_shared<opossum::Sort>(projection, "C_FIRST", opossum::OrderByMode::Ascending);
->>>>>>> 8a17c10c
+  auto sort = std::make_shared<opossum::Sort>(projection, opossum::ColumnID{1} /* "C_FIRST" */,
+                                              opossum::OrderByMode::Ascending);
 
   auto gt_customer_task = std::make_shared<opossum::OperatorTask>(gt_customer);
   auto validate_task = std::make_shared<opossum::OperatorTask>(validate);
@@ -222,18 +214,12 @@
   // "O_ID", "O_CARRIER_ID", "O_ENTRY_D"
   auto projection = std::make_shared<opossum::Projection>(
       third_filter,
-<<<<<<< HEAD
       opossum::Projection::ColumnExpressions({opossum::Expression::create_column_identifier(opossum::ColumnID{0}),
                                               opossum::Expression::create_column_identifier(opossum::ColumnID{5}),
                                               opossum::Expression::create_column_identifier(opossum::ColumnID{4})}));
 
-  auto sort = std::make_shared<opossum::Sort>(projection, opossum::ColumnID{0} /* "O_ID" */, false);
-=======
-      opossum::Projection::ColumnExpressions({opossum::ExpressionNode::create_column_identifier("O_ID"),
-                                              opossum::ExpressionNode::create_column_identifier("O_CARRIER_ID"),
-                                              opossum::ExpressionNode::create_column_identifier("O_ENTRY_D")}));
-  auto sort = std::make_shared<opossum::Sort>(projection, "O_ID", opossum::OrderByMode::Descending);
->>>>>>> 8a17c10c
+  auto sort =
+      std::make_shared<opossum::Sort>(projection, opossum::ColumnID{0} /* "O_ID" */, opossum::OrderByMode::Descending);
   auto limit = std::make_shared<opossum::Limit>(sort, 1);
 
   auto gt_orders_task = std::make_shared<opossum::OperatorTask>(gt_orders);
