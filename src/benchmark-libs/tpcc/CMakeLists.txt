# Sources and libraries shared among the different builds of the lib
set(
    SOURCES
<<<<<<< HEAD
    table_generator.cpp
    table_generator.hpp
    random_generator.hpp
    order_status.cpp
    order_status.hpp
=======
        tpcc_table_generator.cpp
>>>>>>> cc3065e6
)

set(
    LIBRARIES
    opossum
)

# Configure the tpc library
add_library(tpcc STATIC ${SOURCES})
target_link_libraries(tpcc ${LIBRARIES})<|MERGE_RESOLUTION|>--- conflicted
+++ resolved
@@ -1,15 +1,10 @@
 # Sources and libraries shared among the different builds of the lib
 set(
     SOURCES
-<<<<<<< HEAD
-    table_generator.cpp
-    table_generator.hpp
     random_generator.hpp
     order_status.cpp
     order_status.hpp
-=======
-        tpcc_table_generator.cpp
->>>>>>> cc3065e6
+    tpcc_table_generator.cpp
 )
 
 set(
