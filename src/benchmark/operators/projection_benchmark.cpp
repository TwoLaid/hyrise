#include <memory>
#include <string>
#include <vector>

#include "benchmark/benchmark.h"

#include "../base_fixture.hpp"
#include "../table_generator.hpp"

#include "operators/projection.hpp"
#include "operators/table_scan.hpp"
#include "operators/table_wrapper.hpp"

namespace opossum {

class OperatorsProjectionBenchmark : public BenchmarkBasicFixture {
 public:
  void SetUp(::benchmark::State& state) override {
    BenchmarkBasicFixture::SetUp(state);
    _column_type = state.range(1);

    _table_ref =
        std::make_shared<TableScan>(_table_wrapper_a, ColumnID{0} /* "a" */, ScanType::OpGreaterThanEquals, 0);  // all
    _table_ref->execute();

    _tables.emplace_back(_table_wrapper_a);  // 0
    _tables.emplace_back(_table_wrapper_b);  // 1
    _tables.emplace_back(_table_ref);        // 2
  }

 protected:
  std::shared_ptr<TableScan> _table_ref;
  std::vector<std::shared_ptr<AbstractOperator>> _tables;
  int _column_type;
};

BENCHMARK_DEFINE_F(OperatorsProjectionBenchmark, BM_ProjectionSimple)(benchmark::State& state) {
  clear_cache();

<<<<<<< HEAD
  Projection::ColumnExpressions expressions = {Expression::create_column_identifier(ColumnID{0} /* "a" */)};
=======
  Projection::ColumnExpressions expressions = {Expression::create_column(ColumnID{0} /* "a" */)};
>>>>>>> c46160ee
  auto warm_up = std::make_shared<Projection>(_tables[_column_type], expressions);
  warm_up->execute();
  while (state.KeepRunning()) {
    auto projection = std::make_shared<Projection>(_tables[_column_type], expressions);
    projection->execute();
  }
}

BENCHMARK_DEFINE_F(OperatorsProjectionBenchmark, BM_ProjectionVariableTerm)(benchmark::State& state) {
  clear_cache();
  // "a" + "b"
<<<<<<< HEAD
  Projection::ColumnExpressions expressions = {
      Expression::create_binary_operator(ExpressionType::Addition, Expression::create_column_identifier(ColumnID{0}),
                                         Expression::create_column_identifier(ColumnID{1}))};
=======
  Projection::ColumnExpressions expressions = {Expression::create_binary_operator(
      ExpressionType::Addition, Expression::create_column(ColumnID{0}), Expression::create_column(ColumnID{1}))};
>>>>>>> c46160ee
  auto warm_up = std::make_shared<Projection>(_tables[_column_type], expressions);
  warm_up->execute();
  while (state.KeepRunning()) {
    auto projection = std::make_shared<Projection>(_tables[_column_type], expressions);
    projection->execute();
  }
}

BENCHMARK_DEFINE_F(OperatorsProjectionBenchmark, BM_ProjectionConstantTerm)(benchmark::State& state) {
  clear_cache();

  // "a" + 5
  Projection::ColumnExpressions expressions = {Expression::create_binary_operator(
<<<<<<< HEAD
      ExpressionType::Addition, Expression::create_column_identifier(ColumnID{0}), Expression::create_literal(5))};
=======
      ExpressionType::Addition, Expression::create_column(ColumnID{0}), Expression::create_literal(5))};
>>>>>>> c46160ee
  auto warm_up = std::make_shared<Projection>(_tables[_column_type], expressions);
  warm_up->execute();
  while (state.KeepRunning()) {
    auto projection = std::make_shared<Projection>(_tables[_column_type], expressions);
    projection->execute();
  }
}

static void CustomArguments(benchmark::internal::Benchmark* b) {
  for (ChunkID chunk_size : {ChunkID(0), ChunkID(10000), ChunkID(100000)}) {
    for (int column_type = 0; column_type <= 2; column_type++) {
      b->Args({static_cast<int>(chunk_size), column_type});
    }
  }
}

BENCHMARK_REGISTER_F(OperatorsProjectionBenchmark, BM_ProjectionSimple)->Apply(CustomArguments);

BENCHMARK_REGISTER_F(OperatorsProjectionBenchmark, BM_ProjectionVariableTerm)->Apply(CustomArguments);

BENCHMARK_REGISTER_F(OperatorsProjectionBenchmark, BM_ProjectionConstantTerm)->Apply(CustomArguments);

}  // namespace opossum<|MERGE_RESOLUTION|>--- conflicted
+++ resolved
@@ -37,11 +37,7 @@
 BENCHMARK_DEFINE_F(OperatorsProjectionBenchmark, BM_ProjectionSimple)(benchmark::State& state) {
   clear_cache();
 
-<<<<<<< HEAD
-  Projection::ColumnExpressions expressions = {Expression::create_column_identifier(ColumnID{0} /* "a" */)};
-=======
   Projection::ColumnExpressions expressions = {Expression::create_column(ColumnID{0} /* "a" */)};
->>>>>>> c46160ee
   auto warm_up = std::make_shared<Projection>(_tables[_column_type], expressions);
   warm_up->execute();
   while (state.KeepRunning()) {
@@ -53,14 +49,8 @@
 BENCHMARK_DEFINE_F(OperatorsProjectionBenchmark, BM_ProjectionVariableTerm)(benchmark::State& state) {
   clear_cache();
   // "a" + "b"
-<<<<<<< HEAD
-  Projection::ColumnExpressions expressions = {
-      Expression::create_binary_operator(ExpressionType::Addition, Expression::create_column_identifier(ColumnID{0}),
-                                         Expression::create_column_identifier(ColumnID{1}))};
-=======
   Projection::ColumnExpressions expressions = {Expression::create_binary_operator(
       ExpressionType::Addition, Expression::create_column(ColumnID{0}), Expression::create_column(ColumnID{1}))};
->>>>>>> c46160ee
   auto warm_up = std::make_shared<Projection>(_tables[_column_type], expressions);
   warm_up->execute();
   while (state.KeepRunning()) {
@@ -74,11 +64,7 @@
 
   // "a" + 5
   Projection::ColumnExpressions expressions = {Expression::create_binary_operator(
-<<<<<<< HEAD
-      ExpressionType::Addition, Expression::create_column_identifier(ColumnID{0}), Expression::create_literal(5))};
-=======
       ExpressionType::Addition, Expression::create_column(ColumnID{0}), Expression::create_literal(5))};
->>>>>>> c46160ee
   auto warm_up = std::make_shared<Projection>(_tables[_column_type], expressions);
   warm_up->execute();
   while (state.KeepRunning()) {
