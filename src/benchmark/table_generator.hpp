--- conflicted
+++ resolved
@@ -10,12 +10,8 @@
 
 class TableGenerator {
  public:
-<<<<<<< HEAD
-  std::shared_ptr<Table> get_table(const ChunkID chunk_size);
-  std::shared_ptr<Table> get_table(const ChunkID chunk_size, size_t num_rows);
-=======
-  std::shared_ptr<Table> get_table(const ChunkID chunk_size, const bool compress = false);
->>>>>>> 5d25cb9a
+  std::shared_ptr<Table> get_table(const ChunkID chunk_size, const bool compress);
+  std::shared_ptr<Table> get_table(const ChunkID chunk_size, const bool compress, size_t num_rows);
 
  protected:
   const size_t _num_columns = 10;
