--- conflicted
+++ resolved
@@ -43,15 +43,9 @@
     auto ts3 = std::make_shared<TableScan>(ts2, ColumnID{0}, ScanType::OpGreaterThan, -1);
     auto val = std::make_shared<Validate>(ts3);
 
-<<<<<<< HEAD
-    Projection::ColumnExpressions columns = {ExpressionNode::create_column_reference(ColumnID{0})};
+    Projection::ColumnExpressions columns = {ExpressionNode::create_column_identifier(ColumnID{0})};
     auto projection = std::make_shared<Projection>(val, columns);
     auto sort = std::make_shared<Sort>(projection, ColumnID{0}, true, 0);
-=======
-    Projection::ColumnExpressions columns = {ExpressionNode::create_column_identifier("NO_O_ID")};
-    auto projection = std::make_shared<Projection>(val, columns);
-    auto sort = std::make_shared<Sort>(projection, "NO_O_ID", true, 0);
->>>>>>> 08a3a9ee
 
     auto t_gt = std::make_shared<OperatorTask>(gt);
     auto t_ts1 = std::make_shared<OperatorTask>(ts1);
@@ -106,11 +100,7 @@
     auto ts3 = std::make_shared<TableScan>(ts2, ColumnID{3}, ScanType::OpEquals, w_id);
     auto val = std::make_shared<Validate>(ts3);
 
-<<<<<<< HEAD
-    Projection::ColumnExpressions columns = {ExpressionNode::create_column_reference(ColumnID{1})};
-=======
-    Projection::ColumnExpressions columns = {ExpressionNode::create_column_identifier("O_C_ID")};
->>>>>>> 08a3a9ee
+    Projection::ColumnExpressions columns = {ExpressionNode::create_column_identifier(ColumnID{1})};
     auto projection = std::make_shared<Projection>(val, columns);
 
     auto t_gt = std::make_shared<OperatorTask>(gt);
@@ -142,11 +132,7 @@
     auto ts3 = std::make_shared<TableScan>(ts2, ColumnID{3}, ScanType::OpEquals, w_id);
     auto val = std::make_shared<Validate>(ts3);
 
-<<<<<<< HEAD
-    Projection::ColumnExpressions columns = {ExpressionNode::create_column_reference(ColumnID{5})};
-=======
-    Projection::ColumnExpressions columns = {ExpressionNode::create_column_identifier("O_CARRIER_ID")};
->>>>>>> 08a3a9ee
+    Projection::ColumnExpressions columns = {ExpressionNode::create_column_identifier(ColumnID{5})};
     auto projection = std::make_shared<Projection>(val, columns);
 
     Projection::ColumnExpressions values = {ExpressionNode::create_literal(o_carrier_id, {"O_CARRIER_ID"})};
@@ -187,11 +173,7 @@
     auto ts3 = std::make_shared<TableScan>(ts2, ColumnID{2}, ScanType::OpEquals, w_id);
     auto val = std::make_shared<Validate>(ts3);
 
-<<<<<<< HEAD
-    Projection::ColumnExpressions columns = {ExpressionNode::create_column_reference(ColumnID{6})};
-=======
-    Projection::ColumnExpressions columns = {ExpressionNode::create_column_identifier("OL_DELIVERY_D")};
->>>>>>> 08a3a9ee
+    Projection::ColumnExpressions columns = {ExpressionNode::create_column_identifier(ColumnID{6})};
     auto projection = std::make_shared<Projection>(val, columns);
 
     Projection::ColumnExpressions values = {
@@ -264,19 +246,11 @@
     auto ts3 = std::make_shared<TableScan>(ts2, ColumnID{2}, ScanType::OpEquals, w_id);
     auto val = std::make_shared<Validate>(ts3);
 
-<<<<<<< HEAD
-    Projection::ColumnExpressions columns = {ExpressionNode::create_column_reference(ColumnID{16})};
+    Projection::ColumnExpressions columns = {ExpressionNode::create_column_identifier(ColumnID{16})};
     auto projection = std::make_shared<Projection>(val, columns);
 
     Projection::ColumnExpressions values = {ExpressionNode::create_binary_operator(
-        ExpressionType::Addition, ExpressionNode::create_column_reference(ColumnID{16}),
-=======
-    Projection::ColumnExpressions columns = {ExpressionNode::create_column_identifier("C_BALANCE")};
-    auto projection = std::make_shared<Projection>(val, columns);
-
-    Projection::ColumnExpressions values = {ExpressionNode::create_binary_operator(
-        ExpressionType::Addition, ExpressionNode::create_column_identifier("C_BALANCE"),
->>>>>>> 08a3a9ee
+        ExpressionType::Addition, ExpressionNode::create_column_identifier(ColumnID{16}),
         ExpressionNode::create_literal(ol_total))};
     auto updated_rows = std::make_shared<Projection>(val, values);
     auto update = std::make_shared<Update>("CUSTOMER", projection, updated_rows);
