--- conflicted
+++ resolved
@@ -277,21 +277,7 @@
     (*job_itr)->get_operator()->set_transaction_context(t_context);
     (*job_itr)->schedule();
   }
-<<<<<<< HEAD
-}
-
-inline void join_tasks(std::vector<std::shared_ptr<OperatorTask>> tasks) {
-  for (auto job_itr = tasks.begin(), end = tasks.end(); job_itr != end; ++job_itr) {
-    (*job_itr)->join();
-  }
-}
-
-inline void execute_tasks(std::vector<std::shared_ptr<OperatorTask>> tasks) {
-  AbstractScheduler::schedule_tasks(tasks);
-  join_tasks(std::move(tasks));
-=======
   tasks.back()->join();
->>>>>>> cc3065e6
 }
 
 template <typename T>
