--- conflicted
+++ resolved
@@ -23,11 +23,7 @@
    */
   for (size_t i = 0; i < _num_columns; i++) {
     auto column_name = std::string(1, static_cast<char>(static_cast<int>('a') + i));
-<<<<<<< HEAD
-    table->add_column(column_name, "int", false);
-=======
     table->add_column_definition(column_name, "int");
->>>>>>> 27761ead
     value_vectors.emplace_back(tbb::concurrent_vector<int>(vector_size));
   }
   auto chunk = Chunk();
