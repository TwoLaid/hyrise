--- conflicted
+++ resolved
@@ -27,15 +27,9 @@
     benchmark_main.cpp
     benchmark_template.cpp
     tpcc/delivery_benchmark.cpp
-<<<<<<< HEAD
-    tpcc/order_status_benchmark.cpp
-    tpcc/new_order_benchmark.cpp
-    tpcc/tpcc_base_fixture.cpp
-=======
     #tpcc/order_status_benchmark.cpp
     #tpcc/new_order_benchmark.cpp
     #tpcc/tpcc_base_fixture.cpp
->>>>>>> aa4de892
 )
 
 target_link_libraries(
