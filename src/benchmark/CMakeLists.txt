--- conflicted
+++ resolved
@@ -28,18 +28,11 @@
 
     benchmark_main.cpp
     benchmark_template.cpp
-<<<<<<< HEAD
-    #tpcc/delivery_benchmark.cpp
-    #tpcc/order_status_benchmark.cpp
-    #tpcc/new_order_benchmark.cpp
-    #tpcc/tpcc_base_fixture.cpp
-=======
     tpcc/delivery_benchmark.cpp
     tpcc/new_order_benchmark.cpp
     tpcc/order_status_benchmark.cpp
     tpcc/tpcc_base_fixture.cpp
     tpcc/tpcc_base_fixture.hpp
->>>>>>> 9548f285
 )
 
 target_link_libraries(
