# Configure server
add_executable(
    opossumServer
    server_main.cpp
)
target_link_libraries(opossumServer opossum boost_program_options)

# Configure playground
add_executable(
    opossumPlayground
    playground.cpp
)
target_link_libraries(opossumPlayground opossum)

<<<<<<< HEAD
=======
# Configure tpcc playground
add_executable(
        opossumPlaygroundTPCC
        playgroundTPCCBenchmark.cpp
)
target_link_libraries(opossumPlaygroundTPCC opossum tpcc)

# Configure tpch playground
add_executable(
        opossumPlaygroundTPCH
        playgroundTPCHBenchmark.cpp
)
target_link_libraries(opossumPlaygroundTPCH opossum tpch)

>>>>>>> 5a3b8501
# Configure client
add_executable(
    opossumClient
    client.cpp
    client.hpp
)
target_link_libraries(opossumClient opossum boost_program_options)<|MERGE_RESOLUTION|>--- conflicted
+++ resolved
@@ -12,8 +12,6 @@
 )
 target_link_libraries(opossumPlayground opossum)
 
-<<<<<<< HEAD
-=======
 # Configure tpcc playground
 add_executable(
         opossumPlaygroundTPCC
@@ -28,7 +26,6 @@
 )
 target_link_libraries(opossumPlaygroundTPCH opossum tpch)
 
->>>>>>> 5a3b8501
 # Configure client
 add_executable(
     opossumClient
