--- conflicted
+++ resolved
@@ -240,10 +240,7 @@
     uid_allocator.hpp
     utils/assert.hpp
     utils/cuckoo_hashtable.hpp
-<<<<<<< HEAD
     utils/helper.cpp
-=======
->>>>>>> aa4de892
     utils/helper.hpp
     utils/murmur_hash.cpp
     utils/murmur_hash.hpp
