# Configure protobuf and grpc
add_custom_command(
    OUTPUT ${CMAKE_CURRENT_SOURCE_DIR}/network/generated
    COMMAND [ -d ${CMAKE_CURRENT_SOURCE_DIR}/network/generated ] || mkdir ${CMAKE_CURRENT_SOURCE_DIR}/network/generated
)

add_custom_command(
    OUTPUT
        ${CMAKE_CURRENT_SOURCE_DIR}/network/generated/opossum.grpc.pb.cc
        ${CMAKE_CURRENT_SOURCE_DIR}/network/generated/opossum.grpc.pb.h
    COMMAND
        ${PROJECT_SOURCE_DIR}/third_party/grpc/bins/opt/protobuf/protoc
            --grpc_out=./network/generated
            --plugin=protoc-gen-grpc=${PROJECT_SOURCE_DIR}/third_party/grpc/bins/opt/grpc_cpp_plugin
            -I=\"./network/protos/\"
            ./network/protos/opossum.proto
    DEPENDS
        ${CMAKE_CURRENT_SOURCE_DIR}/network/generated
        ./network/protos/opossum.proto
    WORKING_DIRECTORY
        ${CMAKE_CURRENT_SOURCE_DIR}
)

add_custom_command(
    OUTPUT
        ${CMAKE_CURRENT_SOURCE_DIR}/network/generated/opossum.pb.cc
        ${CMAKE_CURRENT_SOURCE_DIR}/network/generated/opossum.pb.h
    COMMAND
        ${PROJECT_SOURCE_DIR}/third_party/grpc/bins/opt/protobuf/protoc
            --cpp_out=./network/generated
            -I=\"./network/protos/\"
            ./network/protos/opossum.proto
    DEPENDS
        ${CMAKE_CURRENT_SOURCE_DIR}/network/generated
        ./network/protos/opossum.proto
    WORKING_DIRECTORY
        ${CMAKE_CURRENT_SOURCE_DIR}
)

# https://cmake.org/cmake/help/v3.0/command/add_custom_command.html:
#   Do not list the output in more than one independent target that may build in parallel or the two instances of the
#   rule may conflict (instead use add_custom_target to drive the command and make the other targets depend on that one).
# This implements the solution proposed by
#    http://cmake.3232098.n2.nabble.com/How-to-have-generated-source-compiled-multiple-ways-td7585202.html
add_custom_target(
    serialize_protobuf_and_grpc_generation
    DEPENDS
        ${CMAKE_CURRENT_SOURCE_DIR}/network/generated/opossum.grpc.pb.cc
        ${CMAKE_CURRENT_SOURCE_DIR}/network/generated/opossum.grpc.pb.h
        ${CMAKE_CURRENT_SOURCE_DIR}/network/generated/opossum.pb.cc
        ${CMAKE_CURRENT_SOURCE_DIR}/network/generated/opossum.pb.h
)

# Protobuf library with overridden deprecated warning
add_library(
    opossumProtobuf
    STATIC
    network/generated/opossum.pb.cc
    network/generated/opossum.grpc.pb.cc
)

target_compile_options(opossumProtobuf PRIVATE -Wno-unused-parameter -Wno-deprecated-declarations)

# Sources and libraries shared among the different builds of the lib
set(
    SOURCES
    common.hpp
    concurrency/commit_context.cpp
    concurrency/commit_context.hpp
    concurrency/transaction_context.cpp
    concurrency/transaction_context.hpp
    concurrency/transaction_manager.cpp
    concurrency/transaction_manager.hpp
    import_export/binary.hpp
    import_export/csv.hpp
    import_export/csv_converter.hpp
    import_export/csv_non_rfc_parser.cpp
    import_export/csv_non_rfc_parser.hpp
    import_export/csv_rfc_parser.cpp
    import_export/csv_rfc_parser.hpp
    import_export/csv_writer.cpp
    import_export/csv_writer.hpp
    network/operator_translator.cpp
    network/operator_translator.hpp
    network/request_handler.cpp
    network/request_handler.hpp
    network/response_builder.hpp
    network/server.cpp
    network/server.hpp
    network/server_configuration.hpp
    operators/abstract_join_operator.cpp
<<<<<<< HEAD
    operators/projection.hpp
    operators/export_binary.hpp
    operators/commit_records.hpp
    operators/aggregate.hpp
    operators/import_binary.cpp
    operators/print.cpp
    operators/union_all.hpp
    operators/join_nested_loop_b.hpp
    operators/index_column_scan.hpp
    operators/delete.hpp
    operators/insert.hpp
    operators/import_binary.hpp
=======
    operators/abstract_join_operator.hpp
    operators/abstract_operator.cpp
    operators/abstract_operator.hpp
>>>>>>> 4adbcf93
    operators/abstract_read_only_operator.hpp
    operators/abstract_read_write_operator.hpp
    operators/aggregate.cpp
    operators/aggregate.hpp
    operators/commit_records.cpp
    operators/commit_records.hpp
    operators/delete.cpp
    operators/delete.hpp
    operators/difference.cpp
    operators/difference.hpp
    operators/export_binary.cpp
    operators/export_binary.hpp
    operators/export_csv.cpp
    operators/export_csv.hpp
    operators/get_table.cpp
    operators/get_table.hpp
    operators/import_binary.cpp
    operators/import_binary.hpp
    operators/import_csv.cpp
    operators/import_csv.hpp
    operators/index_column_scan.cpp
    operators/index_column_scan.hpp
    operators/insert.cpp
    operators/insert.hpp
    operators/join_hash.cpp
<<<<<<< HEAD
    operators/limit.cpp
    operators/limit.hpp
    operators/abstract_operator.cpp
    operators/term.hpp
    operators/difference.cpp
=======
    operators/join_hash.hpp
    operators/join_nested_loop_a.cpp
    operators/join_nested_loop_a.hpp
    operators/join_nested_loop_b.cpp
    operators/join_nested_loop_b.hpp
    operators/limit.cpp
    operators/limit.hpp
    operators/print.cpp
    operators/print.hpp
    operators/product.cpp
>>>>>>> 4adbcf93
    operators/product.hpp
    operators/projection.cpp
    operators/projection.hpp
    operators/rollback_records.cpp
    operators/rollback_records.hpp
    operators/sort.cpp
    operators/sort.hpp
    operators/table_scan.cpp
    operators/table_scan.hpp
    operators/table_wrapper.cpp
    operators/table_wrapper.hpp
    operators/term.hpp
    operators/termfactory.hpp
    operators/union_all.cpp
    operators/union_all.hpp
    operators/update.cpp
<<<<<<< HEAD
    operators/export_csv.hpp
    types.cpp
=======
    operators/update.hpp
    operators/validate.cpp
    operators/validate.hpp
    scheduler/abstract_scheduler.cpp
>>>>>>> 4adbcf93
    scheduler/abstract_scheduler.hpp
    scheduler/abstract_task.cpp
    scheduler/abstract_task.hpp
    scheduler/current_scheduler.cpp
    scheduler/current_scheduler.hpp
    scheduler/job_task.cpp
    scheduler/job_task.hpp
    scheduler/node_queue_scheduler.cpp
    scheduler/node_queue_scheduler.hpp
    scheduler/operator_task.cpp
    scheduler/operator_task.hpp
    scheduler/processing_unit.cpp
    scheduler/processing_unit.hpp
    scheduler/task_queue.cpp
    scheduler/task_queue.hpp
    scheduler/topology.cpp
    scheduler/topology.hpp
    scheduler/worker.cpp
    scheduler/worker.hpp
    storage/base_attribute_vector.hpp
    storage/base_column.hpp
    storage/chunk.cpp
    storage/chunk.hpp
    storage/column_visitable.hpp
    storage/copyable_atomic.hpp
    storage/dictionary_column.hpp
    storage/dictionary_compression.cpp
    storage/dictionary_compression.hpp
    storage/fitted_attribute_vector.hpp
    storage/index/adaptive_radix_tree/adaptive_radix_tree_index.cpp
    storage/index/adaptive_radix_tree/adaptive_radix_tree_index.hpp
    storage/index/adaptive_radix_tree/adaptive_radix_tree_nodes.cpp
    storage/index/adaptive_radix_tree/adaptive_radix_tree_nodes.hpp
    storage/index/base_index.hpp
    storage/index/group_key/composite_group_key_index.cpp
    storage/index/group_key/composite_group_key_index.hpp
    storage/index/group_key/group_key_index.hpp
    storage/index/group_key/variable_length_key.cpp
    storage/index/group_key/variable_length_key.hpp
    storage/index/group_key/variable_length_key_base.cpp
    storage/index/group_key/variable_length_key_base.hpp
    storage/index/group_key/variable_length_key_proxy.cpp
    storage/index/group_key/variable_length_key_proxy.hpp
    storage/index/group_key/variable_length_key_store.cpp
    storage/index/group_key/variable_length_key_store.hpp
    storage/reference_column.cpp
    storage/reference_column.hpp
    storage/scoped_locking_ptr.hpp
    storage/storage_manager.cpp
    storage/storage_manager.hpp
    storage/table.cpp
    storage/table.hpp
    storage/untyped_dictionary_column.hpp
    storage/value_column.hpp
    tasks/chunk_compression_task.cpp
    tasks/chunk_compression_task.hpp
    type_comparison.hpp
    types.cpp
    types.hpp
    uid_allocator.hpp
    utils/cuckoo_hashtable.hpp
    utils/murmur_hash.cpp
    utils/murmur_hash.hpp
)

set(
    LIBRARIES
    opossumProtobuf
    protobuf
    grpc++
    grpc
    pthread
    z
    tbb
)

if(${NUMA_FOUND})
    set(LIBRARIES ${LIBRARIES} ${NUMA_LIBRARY})
endif()


# Configure the regular opossum library used for tests/server/playground...
add_library(opossum STATIC ${SOURCES})
target_link_libraries(opossum ${LIBRARIES})
add_dependencies(opossum serialize_protobuf_and_grpc_generation)

# Configure the lib used for asan
add_library(opossumAsanLib STATIC ${SOURCES})
target_link_libraries(
    opossumAsanLib
    ${LIBRARIES}
    -lgcov
    -fsanitize=address
)
set_target_properties(opossumAsanLib PROPERTIES COMPILE_FLAGS "-fsanitize=address -fno-omit-frame-pointer")
add_dependencies(opossumAsanLib serialize_protobuf_and_grpc_generation)

# Configure the lib used for coverage
add_library(opossumCoverageLib STATIC ${SOURCES})
target_link_libraries(
    opossumCoverageLib
    ${LIBRARIES}
    -lgcov
    --coverage
)
set_target_properties(opossumCoverageLib PROPERTIES COMPILE_FLAGS "-fprofile-arcs -ftest-coverage")
add_dependencies(opossumCoverageLib serialize_protobuf_and_grpc_generation)<|MERGE_RESOLUTION|>--- conflicted
+++ resolved
@@ -89,24 +89,9 @@
     network/server.hpp
     network/server_configuration.hpp
     operators/abstract_join_operator.cpp
-<<<<<<< HEAD
-    operators/projection.hpp
-    operators/export_binary.hpp
-    operators/commit_records.hpp
-    operators/aggregate.hpp
-    operators/import_binary.cpp
-    operators/print.cpp
-    operators/union_all.hpp
-    operators/join_nested_loop_b.hpp
-    operators/index_column_scan.hpp
-    operators/delete.hpp
-    operators/insert.hpp
-    operators/import_binary.hpp
-=======
     operators/abstract_join_operator.hpp
     operators/abstract_operator.cpp
     operators/abstract_operator.hpp
->>>>>>> 4adbcf93
     operators/abstract_read_only_operator.hpp
     operators/abstract_read_write_operator.hpp
     operators/aggregate.cpp
@@ -132,13 +117,6 @@
     operators/insert.cpp
     operators/insert.hpp
     operators/join_hash.cpp
-<<<<<<< HEAD
-    operators/limit.cpp
-    operators/limit.hpp
-    operators/abstract_operator.cpp
-    operators/term.hpp
-    operators/difference.cpp
-=======
     operators/join_hash.hpp
     operators/join_nested_loop_a.cpp
     operators/join_nested_loop_a.hpp
@@ -149,7 +127,6 @@
     operators/print.cpp
     operators/print.hpp
     operators/product.cpp
->>>>>>> 4adbcf93
     operators/product.hpp
     operators/projection.cpp
     operators/projection.hpp
@@ -166,15 +143,10 @@
     operators/union_all.cpp
     operators/union_all.hpp
     operators/update.cpp
-<<<<<<< HEAD
-    operators/export_csv.hpp
-    types.cpp
-=======
     operators/update.hpp
     operators/validate.cpp
     operators/validate.hpp
     scheduler/abstract_scheduler.cpp
->>>>>>> 4adbcf93
     scheduler/abstract_scheduler.hpp
     scheduler/abstract_task.cpp
     scheduler/abstract_task.hpp
