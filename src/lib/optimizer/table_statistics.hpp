--- conflicted
+++ resolved
@@ -55,15 +55,9 @@
   /**
    * Get table statistics for the operator table scan table scan.
    */
-<<<<<<< HEAD
-  virtual std::shared_ptr<TableStatistics> predicate_statistics(const ColumnID column_name, const ScanType scan_type,
-                                                                const AllParameterVariant &value,
-                                                                const optional<AllTypeVariant> &value2 = nullopt);
-=======
   std::shared_ptr<TableStatistics> predicate_statistics(const ColumnID column_id, const ScanType scan_type,
                                                         const AllParameterVariant &value,
                                                         const optional<AllTypeVariant> &value2 = nullopt);
->>>>>>> 9a4a1c37
 
  protected:
   std::shared_ptr<BaseColumnStatistics> column_statistics(const ColumnID column_id);
