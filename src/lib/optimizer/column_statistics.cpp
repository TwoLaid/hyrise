#include "column_statistics.hpp"

#include <algorithm>
#include <memory>
#include <ostream>
#include <string>
#include <type_traits>
#include <utility>
#include <vector>

#include "all_parameter_variant.hpp"
#include "common.hpp"
#include "operators/aggregate.hpp"
#include "operators/table_wrapper.hpp"
#include "storage/table.hpp"
#include "table_statistics.hpp"
#include "type_cast.hpp"
#include "types.hpp"

namespace opossum {

template <typename ColumnType>
ColumnStatistics<ColumnType>::ColumnStatistics(const ColumnID column_id, const std::weak_ptr<Table> table)
    : _column_id(column_id), _table(table) {}

template <typename ColumnType>
ColumnStatistics<ColumnType>::ColumnStatistics(const ColumnID column_id, float distinct_count, const ColumnType min,
                                               const ColumnType max, const float non_null_value_ratio)
    : BaseColumnStatistics(non_null_value_ratio),
      _column_id(column_id),
      _table(std::weak_ptr<Table>()),
      _distinct_count(distinct_count),
      _min(min),
      _max(max) {}

template <typename ColumnType>
float ColumnStatistics<ColumnType>::distinct_count() const {
  if (_distinct_count) {
    return *_distinct_count;
  }

  // Calculation of distinct_count is delegated to aggregate operator.
  auto table = _table.lock();
  DebugAssert(table != nullptr, "Corresponding table of column statistics is deleted.");
  auto table_wrapper = std::make_shared<TableWrapper>(table);
  table_wrapper->execute();
  auto aggregate =
      std::make_shared<Aggregate>(table_wrapper, std::vector<AggregateDefinition>{}, std::vector<ColumnID>{_column_id});
  aggregate->execute();
  auto aggregate_table = aggregate->get_output();
  _distinct_count = aggregate_table->row_count();
  return *_distinct_count;
}

template <typename ColumnType>
std::shared_ptr<BaseColumnStatistics> ColumnStatistics<ColumnType>::clone() const {
  return std::make_shared<ColumnStatistics>(*this);
}

template <typename ColumnType>
ColumnType ColumnStatistics<ColumnType>::_get_or_calculate_min() const {
  if (!_min) {
    _initialize_min_max();
  }
  return *_min;
}

template <typename ColumnType>
ColumnType ColumnStatistics<ColumnType>::_get_or_calculate_max() const {
  if (!_max) {
    _initialize_min_max();
  }
  return *_max;
}

template <typename ColumnType>
void ColumnStatistics<ColumnType>::_initialize_min_max() const {
  // Calculation is delegated to aggregate operator.
  auto table = _table.lock();
  DebugAssert(table != nullptr, "Corresponding table of column statistics is deleted.");

  auto table_wrapper = std::make_shared<TableWrapper>(table);
  table_wrapper->execute();

  auto aggregate_args =
      std::vector<AggregateDefinition>{{_column_id, AggregateFunction::Min}, {_column_id, AggregateFunction::Max}};
  auto aggregate = std::make_shared<Aggregate>(table_wrapper, aggregate_args, std::vector<ColumnID>{});
  aggregate->execute();

  auto aggregate_table = aggregate->get_output();
  _min = aggregate_table->template get_value<ColumnType>(ColumnID{0}, 0);
  _max = aggregate_table->template get_value<ColumnType>(ColumnID{1}, 0);
}

template <typename ColumnType>
std::shared_ptr<BaseColumnStatistics> ColumnStatistics<ColumnType>::_this_without_null_values() {
  if (_non_null_value_ratio == 1.f) {
    return shared_from_this();
  }
  // this needs to be copied, as the non-null value ratio is changed
  auto clone = std::make_shared<ColumnStatistics>(*this);
  clone->_non_null_value_ratio = 1.f;
  return clone;
}

template <typename ColumnType>
ColumnSelectivityResult ColumnStatistics<ColumnType>::_create_column_stats_for_range_predicate(ColumnType minimum,
                                                                                               ColumnType maximum) {
<<<<<<< HEAD
  // NOTE: minimum can be greater than maximum
=======
  // NOTE: minimum can be greater than maximum (e.g. a predicate >= 2 on a column with only values of 1)
>>>>>>> be47d78a
  // new minimum/maximum of table cannot be smaller/larger than the current minimum/maximum
  auto common_min = std::max(minimum, _get_or_calculate_min());
  auto common_max = std::min(maximum, _get_or_calculate_max());
  if (common_min == _get_or_calculate_min() && common_max == _get_or_calculate_max()) {
    return {_non_null_value_ratio, _this_without_null_values()};
  }
  float selectivity = 0.f;
  // estimate_selectivity_for_range function expects that the minimum must not be greater than the maximum
  if (common_min <= common_max) {
    selectivity = estimate_selectivity_for_range(common_min, common_max);
  }
  auto column_statistics =
      std::make_shared<ColumnStatistics>(_column_id, selectivity * distinct_count(), common_min, common_max);
  return {_non_null_value_ratio * selectivity, column_statistics};
}

template <typename ColumnType>
float ColumnStatistics<ColumnType>::estimate_selectivity_for_range(ColumnType minimum, ColumnType maximum) {
  // minimum must be smaller or equal than maximum
  // distinction between integers and decimals
  // for integers the number of possible integers is used within the inclusive ranges
  // for decimals the size of the range is used
  if (std::is_integral<ColumnType>::value) {
    return static_cast<float>(maximum - minimum + 1) /
           static_cast<float>(_get_or_calculate_max() - _get_or_calculate_min() + 1);
  } else {
    return static_cast<float>(maximum - minimum) /
           static_cast<float>(_get_or_calculate_max() - _get_or_calculate_min());
  }
}

/**
 * Specialization for strings as they cannot be used in subtractions.
 */
template <>
float ColumnStatistics<std::string>::estimate_selectivity_for_range(std::string minimum, std::string maximum) {
  // TODO(anyone) implement selectivity for range approximation for column type string.
  return (maximum < minimum) ? 0.f : 1.f;
}

template <typename ColumnType>
ColumnSelectivityResult ColumnStatistics<ColumnType>::_create_column_stats_for_equals_predicate(ColumnType value) {
  DebugAssert(distinct_count() > 0, "Distinct count has to be greater zero");
  float new_distinct_count = 1.f;
  if (value < _get_or_calculate_min() || value > _get_or_calculate_max()) {
    new_distinct_count = 0.f;
  }
  auto column_statistics = std::make_shared<ColumnStatistics>(_column_id, new_distinct_count, value, value);
  return {_non_null_value_ratio * new_distinct_count / distinct_count(), column_statistics};
}

template <typename ColumnType>
ColumnSelectivityResult ColumnStatistics<ColumnType>::_create_column_stats_for_not_equals_predicate(ColumnType value) {
  DebugAssert(distinct_count() > 0, "Distinct count has to be greater zero");
  if (value < _get_or_calculate_min() || value > _get_or_calculate_max()) {
    return {_non_null_value_ratio, _this_without_null_values()};
  }
  auto column_statistics = std::make_shared<ColumnStatistics>(_column_id, distinct_count() - 1, _get_or_calculate_min(),
                                                              _get_or_calculate_max());
  return {_non_null_value_ratio * (1 - 1.f / distinct_count()), column_statistics};
}

template <typename ColumnType>
ColumnSelectivityResult ColumnStatistics<ColumnType>::estimate_selectivity_for_predicate(
    const ScanType scan_type, const AllTypeVariant& value, const optional<AllTypeVariant>& value2) {
  auto casted_value = type_cast<ColumnType>(value);

  switch (scan_type) {
    case ScanType::OpEquals: {
      return _create_column_stats_for_equals_predicate(casted_value);
    }
    case ScanType::OpNotEquals: {
      return _create_column_stats_for_not_equals_predicate(casted_value);
    }
    case ScanType::OpLessThan: {
      // distinction between integers and decimals
      // for integers "< value" means that the new max is value <= value - 1
      // for decimals "< value" means that the new max is value <= value - ε
      if (std::is_integral<ColumnType>::value) {
        return _create_column_stats_for_range_predicate(_get_or_calculate_min(), casted_value - 1);
      }
// intentionally no break
// if ColumnType is a floating point number,
// OpLessThanEquals behaviour is expected instead of OpLessThan
#if __has_cpp_attribute(fallthrough)
      [[fallthrough]];
#endif
    }
    case ScanType::OpLessThanEquals: {
      return _create_column_stats_for_range_predicate(_get_or_calculate_min(), casted_value);
    }
    case ScanType::OpGreaterThan: {
      // distinction between integers and decimals
      // for integers "> value" means that the new min value is >= value + 1
      // for decimals "> value" means that the new min value is >= value + ε
      if (std::is_integral<ColumnType>::value) {
        return _create_column_stats_for_range_predicate(casted_value + 1, _get_or_calculate_max());
      }
// intentionally no break
// if ColumnType is a floating point number,
// OpGreaterThanEquals behaviour is expected instead of OpGreaterThan
#if __has_cpp_attribute(fallthrough)
      [[fallthrough]];
#endif
    }
    case ScanType::OpGreaterThanEquals: {
      return _create_column_stats_for_range_predicate(casted_value, _get_or_calculate_max());
    }
    case ScanType::OpBetween: {
      DebugAssert(static_cast<bool>(value2), "Operator BETWEEN should get two parameters, second is missing!");
      auto casted_value2 = type_cast<ColumnType>(*value2);
      return _create_column_stats_for_range_predicate(casted_value, casted_value2);
    }
    default: { return {_non_null_value_ratio, _this_without_null_values()}; }
  }
}

/**
 * Specialization for strings as they cannot be used in subtractions.
 */
template <>
ColumnSelectivityResult ColumnStatistics<std::string>::estimate_selectivity_for_predicate(
    const ScanType scan_type, const AllTypeVariant& value, const optional<AllTypeVariant>& value2) {
  // if column has no distinct values, it can only have null values which cannot be selected with this predicate
  if (distinct_count() == 0) {
    return {0.f, _this_without_null_values()};
  }

  auto casted_value = type_cast<std::string>(value);
  switch (scan_type) {
    case ScanType::OpEquals: {
      return _create_column_stats_for_equals_predicate(casted_value);
    }
    case ScanType::OpNotEquals: {
      return _create_column_stats_for_not_equals_predicate(casted_value);
    }
    // TODO(anybody) implement other table-scan operators for string.
    default: { return {_non_null_value_ratio, _this_without_null_values()}; }
  }
}

template <typename ColumnType>
ColumnSelectivityResult ColumnStatistics<ColumnType>::estimate_selectivity_for_predicate(
    const ScanType scan_type, const ValuePlaceholder& value, const optional<AllTypeVariant>& value2) {
  // if column has no distinct values, it can only have null values which cannot be selected with this predicate
  if (distinct_count() == 0) {
    return {0.f, _this_without_null_values()};
  }

  switch (scan_type) {
    case ScanType::OpEquals: {
      auto column_statistics =
          std::make_shared<ColumnStatistics>(_column_id, 1, _get_or_calculate_min(), _get_or_calculate_max());
      return {1.f / distinct_count(), column_statistics};
    }
    case ScanType::OpNotEquals: {
      auto column_statistics = std::make_shared<ColumnStatistics>(_column_id, distinct_count() - 1,
                                                                  _get_or_calculate_min(), _get_or_calculate_max());
      return {(distinct_count() - 1.f) / distinct_count(), column_statistics};
    }
    case ScanType::OpLessThan:
    case ScanType::OpLessThanEquals:
    case ScanType::OpGreaterThan:
    case ScanType::OpGreaterThanEquals: {
      auto column_statistics =
          std::make_shared<ColumnStatistics>(_column_id, distinct_count() * DEFAULT_OPEN_ENDED_SELECTIVITY,
                                             _get_or_calculate_min(), _get_or_calculate_max());
      return {_non_null_value_ratio * DEFAULT_OPEN_ENDED_SELECTIVITY, column_statistics};
    }
    case ScanType::OpBetween: {
      // since the value2 is known,
      // first, statistics for the operation <= value are calculated
      // then, the open ended selectivity is applied on the result
      DebugAssert(static_cast<bool>(value2), "Operator BETWEEN should get two parameters, second is missing!");
      auto casted_value2 = type_cast<ColumnType>(*value2);
      ColumnSelectivityResult output = _create_column_stats_for_range_predicate(_get_or_calculate_min(), casted_value2);
      // return, if value2 < min
      if (output.selectivity == 0.f) {
        return output;
      }
      // create statistics, if value2 >= max
      if (output.column_statistics == shared_from_this()) {
        output.column_statistics = std::make_shared<ColumnStatistics>(_column_id, distinct_count(),
                                                                      _get_or_calculate_min(), _get_or_calculate_max());
      }
      // apply default selectivity for open ended
      output.selectivity *= DEFAULT_OPEN_ENDED_SELECTIVITY;
      // column statistics have just been created, therefore, cast to the column type cannot fail
      auto column_statistics = std::dynamic_pointer_cast<ColumnStatistics<ColumnType>>(output.column_statistics);
      *(column_statistics->_distinct_count) *= DEFAULT_OPEN_ENDED_SELECTIVITY;
      return output;
    }
    default: { return {_non_null_value_ratio, _this_without_null_values()}; }
  }
}

template <typename ColumnType>
TwoColumnSelectivityResult ColumnStatistics<ColumnType>::estimate_selectivity_for_two_column_predicate(
    const ScanType scan_type, const std::shared_ptr<BaseColumnStatistics>& right_base_column_statistics,
    const optional<AllTypeVariant>& value2) {
  /**
   * Calculate expected selectivity by looking at what ratio of values of both columns are in the overlapping value
   * range of both columns. If the two columns have different min values, then the column with the smaller min value
   * will have values below the overlapping range. The same applies to values above the overlapping range. If the max
   * values are not the same, then the column with the larger max value will have values above the overlapping range.
   *
   * For the different scan types the appropriate ratios of values below, within and above the overlapping range from
   * both columns are taken to compute the selectivity.
   *
   * Example estimation:
   *
   * |  Column name     |  col_left  |  col_right  |
   * |  Column type     |  int       |  int        |
   * |  Min value       |  1         |  11         |
   * |  Max value       |  20        |  40         |
   * |  Distinct count  |  20        |  15         |
   *
   * Overlapping value range: 11 to 20  -->  overlapping_range_min = 11,  overlapping_range_max = 20
   * left_overlapping_ratio = (20 - 11 + 1) / (20 - 1 + 1) = 1 / 2
   * right_overlapping_ratio = (20 - 11 + 1) / (40 - 11 + 1) = 1 / 3
   *
   * left_below_overlapping_ratio = (10 - 1 + 1) / (20 - 1 + 1) = 1 / 2
   * left_above_overlapping_ratio = 0 as col_left max value within overlapping range
   * right_below_overlapping_ratio = (40 - 21 + 1) / (40 - 11 + 1) = 2 / 3
   * right_above_overlapping_ratio = 0 as col_right min value within overlapping range
   *
   * left_overlapping_distinct_count = (1 / 2) * 20 = 10
   * right_overlapping_distinct_count = (1 / 3) * 15 = 5
   *
   * For scan type equals only the ratios of values in the overlapping range is considered as values. If values could
   * match outside the overlapping range, the range would be false as it would be too small. In order to calculate the
   * equal value ratio, the column with fewer distinct values within the overlapping range is determined. In this case
   * this is col_right. Statistics component assumes that for two value sets for the same range the smaller set is
   * part of the bigger set. Therefore, it assumes that the 5 distinct values within the overlapping range of the right
   * column also exist in the left column. The equal value ratio is then calculated by multiplying
   * right_overlapping_ratio (= 1 / 2) with the probability to hit any distinct value of the left column (= 1 / 20):
   * equal_values_ratio = (1 / 2) * (1 / 20) = (1 / 40)
   * This is also the selectivity for the scan type equals: (1 / 40) = 2.5 %
   *
   * For scan type less the ratios left_below_overlapping_ratio and right_above_overlapping_ratio are also considered as
   * table entries where the col_left value is below the common range or the col_right value is above it will always be
   * in the result. The probability that both values are within the overlapping range and that col_left < col_right is
   * (probability of col_left != col_right where left and right values are in overlapping range) / 2
   *
   * The selectivity for scan type less is the sum of different probabilities: // NOLINT
   *    prob. that left value is below overlapping range (= 1 / 2) // NOLINT
   *  + prob. that right value is above overlapping range (= 1 / 3) // NOLINT
   *  - prob. that left value is below overlapping range and right value is above overlapping range (= 1 / 6) // NOLINT
   *  + prob. that left value < right value and both values are in common range // NOLINT
   *                                                                    (= ((1 / 6) - (1 / 20)) / 2 = 7 / 120) // NOLINT
   *  = 29 / 40 = 72.5 % // NOLINT
   */

  auto right_stats = std::dynamic_pointer_cast<ColumnStatistics<ColumnType>>(right_base_column_statistics);
  DebugAssert(right_stats != nullptr, "Cannot compare columns of different type");

  // if columns have no distinct values, they can only have null values which cannot be selected with this predicate
  if (distinct_count() == 0 || right_stats->distinct_count() == 0) {
    return {0.f, _this_without_null_values(), right_stats->_this_without_null_values()};
  }

  // for predicate "col_left < col_right": col_left statistics = this and col_right statistics = right_stats

  auto overlapping_range_min = std::max(_get_or_calculate_min(), right_stats->_get_or_calculate_min());
  auto overlapping_range_max = std::min(_get_or_calculate_max(), right_stats->_get_or_calculate_max());

  // calculate ratio of values before, in and above the common value range
  float left_overlapping_ratio = estimate_selectivity_for_range(overlapping_range_min, overlapping_range_max);
  float right_overlapping_ratio =
      right_stats->estimate_selectivity_for_range(overlapping_range_min, overlapping_range_max);

  float left_below_overlapping_ratio = 0.f;
  float left_above_overlapping_ratio = 0.f;
  float right_below_overlapping_ratio = 0.f;
  float right_above_overlapping_ratio = 0.f;
  if (std::is_integral<ColumnType>::value) {
    if (_get_or_calculate_min() < overlapping_range_min) {
      left_below_overlapping_ratio = estimate_selectivity_for_range(_get_or_calculate_min(), overlapping_range_min - 1);
    }
    if (overlapping_range_max < _get_or_calculate_max()) {
      left_above_overlapping_ratio = estimate_selectivity_for_range(overlapping_range_max + 1, _get_or_calculate_max());
    }
    if (right_stats->_get_or_calculate_min() < overlapping_range_min) {
      right_below_overlapping_ratio =
          right_stats->estimate_selectivity_for_range(right_stats->_get_or_calculate_min(), overlapping_range_min - 1);
    }
    if (overlapping_range_max < right_stats->_get_or_calculate_max()) {
      right_above_overlapping_ratio =
          right_stats->estimate_selectivity_for_range(overlapping_range_max + 1, right_stats->_get_or_calculate_max());
    }
  } else {
    left_below_overlapping_ratio = estimate_selectivity_for_range(_get_or_calculate_min(), overlapping_range_min);
    left_above_overlapping_ratio = estimate_selectivity_for_range(overlapping_range_max, _get_or_calculate_max());
    right_below_overlapping_ratio =
        right_stats->estimate_selectivity_for_range(right_stats->_get_or_calculate_min(), overlapping_range_min);
    right_above_overlapping_ratio =
        right_stats->estimate_selectivity_for_range(overlapping_range_max, right_stats->_get_or_calculate_max());
  }

  // calculate ratio of distinct values in common value range
  auto left_overlapping_distinct_count = left_overlapping_ratio * distinct_count();
  auto right_overlapping_distinct_count = right_overlapping_ratio * right_stats->distinct_count();

  float equal_values_ratio;
  // calculate ratio of rows with equal values
  if (left_overlapping_distinct_count < right_overlapping_distinct_count) {
    equal_values_ratio = left_overlapping_ratio / right_stats->distinct_count();
  } else {
    equal_values_ratio = right_overlapping_ratio / distinct_count();
  }

  float combined_non_null_ratio = _non_null_value_ratio * right_stats->_non_null_value_ratio;

  // used for <, <=, > and >= scan_types
  auto estimate_selectivity_for_open_ended_operators = [&](float values_below_ratio, float values_above_ratio,
                                                           ColumnType new_min, ColumnType new_max,
                                                           bool add_equal_values) -> TwoColumnSelectivityResult {
    // selectivity calculated by adding up ratios that values are below, in or above overlapping range
    float selectivity = 0.f;
    // ratio of values on left hand side which are smaller than overlapping range
    selectivity += values_below_ratio;
    // selectivity of not equal numbers n1, n2 in overlapping range where n1 < n2 is 0.5
    selectivity += (left_overlapping_ratio * right_overlapping_ratio - equal_values_ratio) * 0.5f;
    if (add_equal_values) {
      selectivity += equal_values_ratio;
    }
    // ratio of values on right hand side which are greater than overlapping range
    selectivity += values_above_ratio;
    // remove ratio of rows, where one value is below and one value is above the overlapping range
    selectivity -= values_below_ratio * values_above_ratio;

    auto new_left_column_stats = _create_column_stats_for_range_predicate(new_min, new_max).column_statistics;
    auto new_right_column_stats =
        right_stats->_create_column_stats_for_range_predicate(new_min, new_max).column_statistics;
    return {combined_non_null_ratio * selectivity, new_left_column_stats, new_right_column_stats};
  };

  // Currently the distinct count, min and max calculation is incorrect if scan type is OpLessThan or OpGreaterThan and
  // right column min = left column min or right column max = left column max.
  //
  // E.g. Two integer columns have 3 distinct values and same min and max value of 1 and 3.
  //
  // Both new left and right column statistics will have the same min and max values of 1 and 3.
  // However, for scan type OpLessThan, the left column max is actually 2 as there is no possibility for 3 < 3.
  // Additionally, the right column min is actually 2, as there is no possibility for 1 < 1.
  // The same also applies for scan type OpGreaterThan vice versa.
  // The smaller range between min and max values of a column will also lead to a smaller distinct count.
  //
  // TODO(Anyone): Fix issue mentioned above.

  switch (scan_type) {
    case ScanType::OpEquals: {
      auto overlapping_distinct_count = std::min(left_overlapping_distinct_count, right_overlapping_distinct_count);

      auto new_left_column_stats = std::make_shared<ColumnStatistics>(_column_id, overlapping_distinct_count,
                                                                      overlapping_range_min, overlapping_range_max);
      auto new_right_column_stats = std::make_shared<ColumnStatistics>(
          right_stats->_column_id, overlapping_distinct_count, overlapping_range_min, overlapping_range_max);
      return {combined_non_null_ratio * equal_values_ratio, new_left_column_stats, new_right_column_stats};
    }
    case ScanType::OpNotEquals: {
      auto new_left_column_stats = std::make_shared<ColumnStatistics>(_column_id, distinct_count(),
                                                                      _get_or_calculate_min(), _get_or_calculate_max());
      auto new_right_column_stats = std::make_shared<ColumnStatistics>(
          right_stats->_column_id, right_stats->distinct_count(), right_stats->_get_or_calculate_min(),
          right_stats->_get_or_calculate_max());
      return {combined_non_null_ratio * (1.f - equal_values_ratio), new_left_column_stats, new_right_column_stats};
    }
    case ScanType::OpLessThan: {
      return estimate_selectivity_for_open_ended_operators(left_below_overlapping_ratio, right_above_overlapping_ratio,
                                                           _get_or_calculate_min(),
                                                           right_stats->_get_or_calculate_max(), false);
    }
    case ScanType::OpLessThanEquals: {
      return estimate_selectivity_for_open_ended_operators(left_below_overlapping_ratio, right_above_overlapping_ratio,
                                                           _get_or_calculate_min(),
                                                           right_stats->_get_or_calculate_max(), true);
    }
    case ScanType::OpGreaterThan: {
      return estimate_selectivity_for_open_ended_operators(right_below_overlapping_ratio, left_above_overlapping_ratio,
                                                           right_stats->_get_or_calculate_min(),
                                                           _get_or_calculate_max(), false);
    }
    case ScanType::OpGreaterThanEquals: {
      return estimate_selectivity_for_open_ended_operators(right_below_overlapping_ratio, left_above_overlapping_ratio,
                                                           right_stats->_get_or_calculate_min(),
                                                           _get_or_calculate_max(), true);
    }
    // case ScanType::OpBetween is not supported for ColumnID as TableScan does not support this
    default: {
      return {combined_non_null_ratio, _this_without_null_values(), right_stats->_this_without_null_values()};
    }
  }
}

/**
 * Specialization for strings as they cannot be used in subtractions.
 */
template <>
TwoColumnSelectivityResult ColumnStatistics<std::string>::estimate_selectivity_for_two_column_predicate(
    const ScanType scan_type, const std::shared_ptr<BaseColumnStatistics>& right_base_column_statistics,
    const optional<AllTypeVariant>& value2) {
  // TODO(anybody) implement special case for strings
  auto right_stats = std::dynamic_pointer_cast<ColumnStatistics<std::string>>(right_base_column_statistics);
  DebugAssert(right_stats != nullptr, "Cannot compare columns of different type");

  // if columns have no distinct values, they can only have null values which cannot be selected with this predicate
  if (distinct_count() == 0 || right_stats->distinct_count() == 0) {
    return {0.f, _this_without_null_values(), right_stats->_this_without_null_values()};
  }

  return {_non_null_value_ratio * right_stats->_non_null_value_ratio, _this_without_null_values(),
          right_stats->_this_without_null_values()};
}

template <typename ColumnType>
std::ostream& ColumnStatistics<ColumnType>::_print_to_stream(std::ostream& os) const {
  os << "Col Stats id: " << _column_id << std::endl;
  os << "  dist.    " << _distinct_count << std::endl;
  os << "  min      " << _min << std::endl;
  os << "  max      " << _max << std::endl;
  os << "  non-null " << _non_null_value_ratio;
  return os;
}

EXPLICITLY_INSTANTIATE_COLUMN_TYPES(ColumnStatistics);

}  // namespace opossum<|MERGE_RESOLUTION|>--- conflicted
+++ resolved
@@ -106,11 +106,7 @@
 template <typename ColumnType>
 ColumnSelectivityResult ColumnStatistics<ColumnType>::_create_column_stats_for_range_predicate(ColumnType minimum,
                                                                                                ColumnType maximum) {
-<<<<<<< HEAD
-  // NOTE: minimum can be greater than maximum
-=======
   // NOTE: minimum can be greater than maximum (e.g. a predicate >= 2 on a column with only values of 1)
->>>>>>> be47d78a
   // new minimum/maximum of table cannot be smaller/larger than the current minimum/maximum
   auto common_min = std::max(minimum, _get_or_calculate_min());
   auto common_max = std::min(maximum, _get_or_calculate_max());
