#include "column_statistics.hpp"

#include <algorithm>
#include <memory>
#include <ostream>
#include <string>
#include <type_traits>
#include <utility>
#include <vector>

#include "all_parameter_variant.hpp"
#include "common.hpp"
#include "operators/aggregate.hpp"
#include "operators/table_wrapper.hpp"
#include "storage/table.hpp"
#include "table_statistics.hpp"
#include "type_cast.hpp"
#include "types.hpp"

namespace opossum {

template <typename ColumnType>
ColumnStatistics<ColumnType>::ColumnStatistics(const ColumnID column_id, const std::weak_ptr<Table> table)
    : _column_id(column_id), _table(table) {}

template <typename ColumnType>
ColumnStatistics<ColumnType>::ColumnStatistics(const ColumnID column_id, float distinct_count, const ColumnType min,
                                               const ColumnType max, const float null_value_ratio)
    : BaseColumnStatistics(null_value_ratio),
      _column_id(column_id),
      _table(std::weak_ptr<Table>()),
      _distinct_count(distinct_count),
      _min(min),
      _max(max) {}

template <typename ColumnType>
float ColumnStatistics<ColumnType>::distinct_count() const {
  if (_distinct_count) {
    return *_distinct_count;
  }

  // Calculation of distinct_count is delegated to aggregate operator.
  auto table = _table.lock();
  DebugAssert(table != nullptr, "Corresponding table of column statistics is deleted.");
  auto table_wrapper = std::make_shared<TableWrapper>(table);
  table_wrapper->execute();
  auto aggregate =
      std::make_shared<Aggregate>(table_wrapper, std::vector<AggregateDefinition>{}, std::vector<ColumnID>{_column_id});
  aggregate->execute();
  auto aggregate_table = aggregate->get_output();
  _distinct_count = aggregate_table->row_count();
  return *_distinct_count;
}

template <typename ColumnType>
ColumnType ColumnStatistics<ColumnType>::min() const {
  if (!_min) {
    initialize_min_max();
  }
  return *_min;
}

template <typename ColumnType>
ColumnType ColumnStatistics<ColumnType>::max() const {
  if (!_max) {
    initialize_min_max();
  }
  return *_max;
}

template <typename ColumnType>
std::shared_ptr<BaseColumnStatistics> ColumnStatistics<ColumnType>::clone() const {
  return std::make_shared<ColumnStatistics>(*this);
}

template <typename ColumnType>
void ColumnStatistics<ColumnType>::initialize_min_max() const {
  // Calculation is delegated to aggregate operator.
  auto table = _table.lock();
  DebugAssert(table != nullptr, "Corresponding table of column statistics is deleted.");

  auto table_wrapper = std::make_shared<TableWrapper>(table);
  table_wrapper->execute();

  auto aggregate_args =
      std::vector<AggregateDefinition>{{_column_id, AggregateFunction::Min}, {_column_id, AggregateFunction::Max}};
  auto aggregate = std::make_shared<Aggregate>(table_wrapper, aggregate_args, std::vector<ColumnID>{});
  aggregate->execute();

  auto aggregate_table = aggregate->get_output();
  _min = aggregate_table->template get_value<ColumnType>(ColumnID{0}, 0);
  _max = aggregate_table->template get_value<ColumnType>(ColumnID{1}, 0);
}

template <typename ColumnType>
ColumnSelectivityResult ColumnStatistics<ColumnType>::create_column_stats_for_range_predicate(ColumnType minimum,
                                                                                              ColumnType maximum) {
  // new minimum/maximum of table cannot be smaller/larger than the current minimum/maximum
  auto common_min = std::max(minimum, min());
  auto common_max = std::min(maximum, max());
  if (common_min == min() && common_max == max()) {
    return {_non_null_value_ratio, nullptr};
  }
  float selectivity = 0.f;
  if (common_max >= common_min) {
    selectivity = estimate_selectivity_for_range(common_min, common_max);
  }
  auto column_statistics =
      std::make_shared<ColumnStatistics>(_column_id, selectivity * distinct_count(), common_min, common_max);
  return {_non_null_value_ratio * selectivity, column_statistics};
}

template <typename ColumnType>
float ColumnStatistics<ColumnType>::estimate_selectivity_for_range(ColumnType minimum, ColumnType maximum) {
  // distinction between integers and decimals
  // for integers the number of possible integers is used within the inclusive ranges
  // for decimals the size of the range is used
  if (std::is_integral<ColumnType>::value) {
    return static_cast<float>(maximum - minimum + 1) / static_cast<float>(max() - min() + 1);
  } else {
    return static_cast<float>(maximum - minimum) / static_cast<float>(max() - min());
  }
}

/**
 * Specialization for strings as they cannot be used in subtractions.
 */
template <>
float ColumnStatistics<std::string>::estimate_selectivity_for_range(std::string minimum, std::string maximum) {
  // TODO(anyone) implement selectivity for range approximation for column type string.
  return (maximum < minimum) ? 0.f : 1.f;
}

template <typename ColumnType>
ColumnSelectivityResult ColumnStatistics<ColumnType>::create_column_stats_for_equals_predicate(ColumnType value) {
  float new_distinct_count = 1.f;
  if (value < min() || value > max()) {
    new_distinct_count = 0.f;
  }
  auto column_statistics = std::make_shared<ColumnStatistics>(_column_id, new_distinct_count, value, value);
  return {_non_null_value_ratio * new_distinct_count / distinct_count(), column_statistics};
}

template <typename ColumnType>
ColumnSelectivityResult ColumnStatistics<ColumnType>::create_column_stats_for_unequals_predicate(ColumnType value) {
  if (value < min() || value > max()) {
    return {_non_null_value_ratio, nullptr};
  }
  auto column_statistics = std::make_shared<ColumnStatistics>(_column_id, distinct_count() - 1, min(), max());
  return {_non_null_value_ratio * (1 - 1.f / distinct_count()), column_statistics};
}

template <typename ColumnType>
ColumnSelectivityResult ColumnStatistics<ColumnType>::estimate_selectivity_for_predicate(
    const ScanType scan_type, const AllTypeVariant &value, const optional<AllTypeVariant> &value2) {
  auto casted_value = type_cast<ColumnType>(value);

  switch (scan_type) {
    case ScanType::OpEquals: {
      return create_column_stats_for_equals_predicate(casted_value);
    }
    case ScanType::OpNotEquals: {
      return create_column_stats_for_unequals_predicate(casted_value);
    }
    case ScanType::OpLessThan: {
      // distinction between integers and decimals
      // for integers "< value" means that the new max is value <= value - 1
      // for decimals "< value" means that the new max is value <= value - ε
      if (std::is_integral<ColumnType>::value) {
        return create_column_stats_for_range_predicate(min(), casted_value - 1);
      }
// intentionally no break
// if ColumnType is a floating point number,
// OpLessThanEquals behaviour is expected instead of OpLessThan
#if __has_cpp_attribute(fallthrough)
      [[fallthrough]];
#endif
    }
    case ScanType::OpLessThanEquals: {
      return create_column_stats_for_range_predicate(min(), casted_value);
    }
    case ScanType::OpGreaterThan: {
      // distinction between integers and decimals
      // for integers "> value" means that the new min value is >= value + 1
      // for decimals "> value" means that the new min value is >= value + ε
      if (std::is_integral<ColumnType>::value) {
        return create_column_stats_for_range_predicate(casted_value + 1, max());
      }
// intentionally no break
// if ColumnType is a floating point number,
// OpGreaterThanEquals behaviour is expected instead of OpGreaterThan
#if __has_cpp_attribute(fallthrough)
      [[fallthrough]];
#endif
    }
    case ScanType::OpGreaterThanEquals: {
      return create_column_stats_for_range_predicate(casted_value, max());
    }
    case ScanType::OpBetween: {
      DebugAssert(static_cast<bool>(value2), "Operator BETWEEN should get two parameters, second is missing!");
      auto casted_value2 = type_cast<ColumnType>(*value2);
      return create_column_stats_for_range_predicate(casted_value, casted_value2);
    }
    default: { return {_non_null_value_ratio, nullptr}; }
  }
}

/**
 * Specialization for strings as they cannot be used in subtractions.
 */
template <>
ColumnSelectivityResult ColumnStatistics<std::string>::estimate_selectivity_for_predicate(
    const ScanType scan_type, const AllTypeVariant &value, const optional<AllTypeVariant> &value2) {
  auto casted_value = type_cast<std::string>(value);
  switch (scan_type) {
    case ScanType::OpEquals: {
      return create_column_stats_for_equals_predicate(casted_value);
    }
    case ScanType::OpNotEquals: {
      return create_column_stats_for_unequals_predicate(casted_value);
    }
    // TODO(anybody) implement other table-scan operators for string.
    default: { return {_non_null_value_ratio, nullptr}; }
  }
}

template <typename ColumnType>
ColumnSelectivityResult ColumnStatistics<ColumnType>::estimate_selectivity_for_predicate(
    const ScanType scan_type, const ValuePlaceholder &value, const optional<AllTypeVariant> &value2) {
  switch (scan_type) {
    case ScanType::OpEquals: {
      auto column_statistics = std::make_shared<ColumnStatistics>(_column_id, 1, min(), max());
      return {1.f / distinct_count(), column_statistics};
    }
    case ScanType::OpNotEquals: {
      auto column_statistics = std::make_shared<ColumnStatistics>(_column_id, distinct_count() - 1, min(), max());
      return {(distinct_count() - 1.f) / distinct_count(), column_statistics};
    }
    case ScanType::OpLessThan:
    case ScanType::OpLessThanEquals:
    case ScanType::OpGreaterThan:
    case ScanType::OpGreaterThanEquals: {
      auto column_statistics = std::make_shared<ColumnStatistics>(
          _column_id, distinct_count() * DEFAULT_OPEN_ENDED_SELECTIVITY, min(), max());
      return {_non_null_value_ratio * DEFAULT_OPEN_ENDED_SELECTIVITY, column_statistics};
    }
    case ScanType::OpBetween: {
      // since the value2 is known,
      // first, statistics for the operation <= value are calculated
      // then, the open ended selectivity is applied on the result
      DebugAssert(static_cast<bool>(value2), "Operator BETWEEN should get two parameters, second is missing!");
      auto casted_value2 = type_cast<ColumnType>(*value2);
      ColumnSelectivityResult output = create_column_stats_for_range_predicate(min(), casted_value2);
      // return, if value2 < min
      if (output.selectivity == 0.f) {
        return output;
      }
      // create statistics, if value2 >= max
      if (output.column_statistics == nullptr) {
        output.column_statistics = std::make_shared<ColumnStatistics>(_column_id, distinct_count(), min(), max());
      }
      // apply default selectivity for open ended
      output.selectivity *= DEFAULT_OPEN_ENDED_SELECTIVITY;
      // column statistics have just been created, therefore, cast to the column type cannot fail
      auto column_statistics = std::dynamic_pointer_cast<ColumnStatistics<ColumnType>>(output.column_statistics);
      *(column_statistics->_distinct_count) *= DEFAULT_OPEN_ENDED_SELECTIVITY;
      return output;
    }
    default: { return {_non_null_value_ratio, nullptr}; }
  }
}

template <typename ColumnType>
TwoColumnSelectivityResult ColumnStatistics<ColumnType>::estimate_selectivity_for_two_column_predicate(
    const ScanType scan_type, const std::shared_ptr<BaseColumnStatistics> &right_base_column_statistics,
    const optional<AllTypeVariant> &value2) {
  /**
   * Calculate expected selectivity by looking at what ratio of values of both columns are in the overlapping value
   * range of both columns. If the two columns have different min values, then the column with the smaller min value
   * will have values below the overlapping range. The same applies to values above the overlapping range. If the max
   * values are not the same, then the column with the larger max value will have values above the overlapping range.
   *
   * For the different scan types the appropriate ratios of values below, within and above the overlapping range from
   * both columns are taken to compute the selectivity.
   *
   * Example estimation:
   *
   * |  Column name     |  col_left  |  col_right  |
   * |  Column type     |  int       |  int        |
   * |  Min value       |  1         |  11         |
   * |  Max value       |  20        |  40         |
   * |  Distinct count  |  20        |  15         |
   *
   * Overlapping value range: 11 to 20  -->  overlapping_range_min = 11,  overlapping_range_max = 20
   * left_overlapping_ratio = (20 - 11 + 1) / (20 - 1 + 1) = 1 / 2
   * right_overlapping_ratio = (20 - 11 + 1) / (40 - 11 + 1) = 1 / 3
   *
   * left_below_overlapping_ratio = (10 - 1 + 1) / (20 - 1 + 1) = 1 / 2
   * left_above_overlapping_ratio = 0 as col_left max value within overlapping range
   * right_below_overlapping_ratio = (40 - 21 + 1) / (40 - 11 + 1) = 2 / 3
   * right_above_overlapping_ratio = 0 as col_right min value within overlapping range
   *
   * left_overlapping_distinct_count = (1 / 2) * 20 = 10
   * right_overlapping_distinct_count = (1 / 3) * 15 = 5
   *
   * For scan type equals only the ratios of values in the overlapping range is considered as values. If values could
   * match outside the overlapping range, the range would be false as it would be too small. In order to calculate the
   * equal value ratio, the column with fewer distinct values within the overlapping range is determined. In this case
   * this is col_right. Statistics component assumes that for two value sets for the same range the smaller set is
   * part of the bigger set. Therefore, it assumes that the 5 distinct values within the overlapping range of the right
   * column also exist in the left column. The equal value ratio is then calculated by multiplying
   * right_overlapping_ratio (= 1 / 2) with the probability to hit any distinct value of the left column (= 1 / 20):
   * equal_values_ratio = (1 / 2) * (1 / 20) = (1 / 40)
   * This is also the selectivity for the scan type equals: (1 / 40) = 2.5 %
   *
   * For scan type less the ratios left_below_overlapping_ratio and right_above_overlapping_ratio are also considered as table
   * entries where the col_left value is below the common range or the col_right value is above it will always be in the
   * result.
   * The probability that both values are within the overlapping range and that col_left < col_right is (probability of
   * col_left != col_right where left and right values are in overlapping range) / 2
   *
   * The selectivity for scan type less is the sum of different probabilities: // NOLINT
   *    prob. that left value is below overlapping range (= 1 / 2) // NOLINT
   *  + prob. that right value is above overlapping range (= 1 / 3) // NOLINT
   *  - prob. that left value is below overlapping range and right value is above overlapping range (= 1 / 6) // NOLINT
   *  + prob. that left value < right value and both values are in common range // NOLINT
   *                                                                    (= ((1 / 6) - (1 / 20)) / 2 = 7 / 120) // NOLINT
   *  = 29 / 40 = 72.5 % // NOLINT
   */

  auto right_stats = std::dynamic_pointer_cast<ColumnStatistics<ColumnType>>(right_base_column_statistics);
  DebugAssert(right_stats != nullptr, "Cannot compare columns of different type");

  // for predicate "col_left < col_right": col_left statistics = this and col_right statistics = right_stats

  auto overlapping_range_min = std::max(min(), right_stats->min());
  auto overlapping_range_max = std::min(max(), right_stats->max());

  // calculate ratio of values before, in and above the common value range
  float left_overlapping_ratio = estimate_selectivity_for_range(overlapping_range_min, overlapping_range_max);
  float right_overlapping_ratio =
      right_stats->estimate_selectivity_for_range(overlapping_range_min, overlapping_range_max);

  float left_below_overlapping_ratio = 0.f;
  float left_above_overlapping_ratio = 0.f;
  float right_below_overlapping_ratio = 0.f;
  float right_above_overlapping_ratio = 0.f;
  if (std::is_integral<ColumnType>::value) {
    if (min() < overlapping_range_min) {
      left_below_overlapping_ratio = estimate_selectivity_for_range(min(), overlapping_range_min - 1);
    }
    if (overlapping_range_max < max()) {
      left_above_overlapping_ratio = estimate_selectivity_for_range(overlapping_range_max + 1, max());
    }
    if (right_stats->min() < overlapping_range_min) {
      right_below_overlapping_ratio =
          right_stats->estimate_selectivity_for_range(right_stats->min(), overlapping_range_min - 1);
    }
    if (overlapping_range_max < right_stats->max()) {
      right_above_overlapping_ratio =
          right_stats->estimate_selectivity_for_range(overlapping_range_max + 1, right_stats->max());
    }
  } else {
    left_below_overlapping_ratio = estimate_selectivity_for_range(min(), overlapping_range_min);
    left_above_overlapping_ratio = estimate_selectivity_for_range(overlapping_range_max, max());
    right_below_overlapping_ratio =
        right_stats->estimate_selectivity_for_range(right_stats->min(), overlapping_range_min);
    right_above_overlapping_ratio =
        right_stats->estimate_selectivity_for_range(overlapping_range_max, right_stats->max());
  }

  // calculate ratio of distinct values in common value range
  auto left_overlapping_distinct_count = left_overlapping_ratio * distinct_count();
  auto right_overlapping_distinct_count = right_overlapping_ratio * right_stats->distinct_count();

  float equal_values_ratio;
  // calculate ratio of rows with equal values
  if (left_overlapping_distinct_count < right_overlapping_distinct_count) {
    equal_values_ratio = left_overlapping_ratio / right_stats->distinct_count();
  } else {
    equal_values_ratio = right_overlapping_ratio / distinct_count();
  }

  float combined_non_null_ratio = _non_null_value_ratio * right_stats->_non_null_value_ratio;

  // used for <, <=, > and >= scan_types
  auto estimate_selectivity_for_open_ended_operators = [&](float values_below_ratio, float values_above_ratio,
                                                           ColumnType new_min, ColumnType new_max,
                                                           bool add_equal_values) -> TwoColumnSelectivityResult {
    // selectivity calculated by adding up ratios that values are below, in or above overlapping range
    float selectivity = 0.f;
    // ratio of values on left hand side which are smaller than overlapping range
    selectivity += values_below_ratio;
    // selectivity of not equal numbers n1, n2 in overlapping range where n1 < n2 is 0.5
    selectivity += (left_overlapping_ratio * right_overlapping_ratio - equal_values_ratio) * 0.5f;
    if (add_equal_values) {
      selectivity += equal_values_ratio;
    }
    // ratio of values on right hand side which are greater than overlapping range
    selectivity += values_above_ratio;
    // remove ratio of rows, where one value is below and one value is above the overlapping range
    selectivity -= values_below_ratio * values_above_ratio;

    auto new_left_column_stats = create_column_stats_for_range_predicate(new_min, new_max).column_statistics;
    auto new_right_column_stats =
        right_stats->create_column_stats_for_range_predicate(new_min, new_max).column_statistics;
    return {combined_non_null_ratio * selectivity, new_left_column_stats, new_right_column_stats};
  };

  switch (scan_type) {
    case ScanType::OpEquals: {
      auto overlapping_distinct_count = std::min(left_overlapping_distinct_count, right_overlapping_distinct_count);

      auto new_left_column_stats = std::make_shared<ColumnStatistics>(_column_id, overlapping_distinct_count,
                                                                      overlapping_range_min, overlapping_range_max);
      auto new_right_column_stats = std::make_shared<ColumnStatistics>(
<<<<<<< HEAD
          right_stats->_column_id, overlapping_distinct_count, common_min, common_max);
      return {combined_non_null_ratio * equal_values_ratio, new_left_column_stats, new_right_column_stats};
=======
          right_stats->_column_id, overlapping_distinct_count, overlapping_range_min, overlapping_range_max);
      return {equal_values_ratio, new_left_column_stats, new_right_column_stats};
>>>>>>> 923c2cfb
    }
    case ScanType::OpNotEquals: {
      auto new_left_column_stats = std::make_shared<ColumnStatistics>(_column_id, distinct_count(), min(), max());
      auto new_right_column_stats = std::make_shared<ColumnStatistics>(
          right_stats->_column_id, right_stats->distinct_count(), right_stats->min(), right_stats->max());
      return {combined_non_null_ratio * (1.f - equal_values_ratio), new_left_column_stats, new_right_column_stats};
    }
    case ScanType::OpLessThan: {
      return estimate_selectivity_for_open_ended_operators(left_below_overlapping_ratio, right_above_overlapping_ratio,
                                                           min(), right_stats->max(), false);
    }
    case ScanType::OpLessThanEquals: {
      return estimate_selectivity_for_open_ended_operators(left_below_overlapping_ratio, right_above_overlapping_ratio,
                                                           min(), right_stats->max(), true);
    }
    case ScanType::OpGreaterThan: {
      return estimate_selectivity_for_open_ended_operators(right_below_overlapping_ratio, left_above_overlapping_ratio,
                                                           right_stats->min(), max(), false);
    }
    case ScanType::OpGreaterThanEquals: {
      return estimate_selectivity_for_open_ended_operators(right_below_overlapping_ratio, left_above_overlapping_ratio,
                                                           right_stats->min(), max(), true);
    }
    // case ScanType::OpBetween is not supported for ColumnName as TableScan does not support this
    default: { return {combined_non_null_ratio, nullptr, nullptr}; }
  }
}

/**
 * Specialization for strings as they cannot be used in subtractions.
 */
template <>
TwoColumnSelectivityResult ColumnStatistics<std::string>::estimate_selectivity_for_two_column_predicate(
    const ScanType scan_type, const std::shared_ptr<BaseColumnStatistics> &right_base_column_statistics,
    const optional<AllTypeVariant> &value2) {
  // TODO(anybody) implement special case for strings
  auto right_stats = std::dynamic_pointer_cast<ColumnStatistics<std::string>>(right_base_column_statistics);
  DebugAssert(right_stats != nullptr, "Cannot compare columns of different type");
  return {_non_null_value_ratio * right_stats->_non_null_value_ratio, nullptr, nullptr};
}

template <typename ColumnType>
std::ostream &ColumnStatistics<ColumnType>::print_to_stream(std::ostream &os) const {
  os << "Col Stats id: " << _column_id << std::endl;
  os << "  dist.    " << _distinct_count << std::endl;
  os << "  min      " << _min << std::endl;
  os << "  max      " << _max << std::endl;
  os << "  non-null " << _non_null_value_ratio;
  return os;
}

template class ColumnStatistics<int32_t>;
template class ColumnStatistics<int64_t>;
template class ColumnStatistics<float>;
template class ColumnStatistics<double>;
template class ColumnStatistics<std::string>;

}  // namespace opossum<|MERGE_RESOLUTION|>--- conflicted
+++ resolved
@@ -313,11 +313,10 @@
    * equal_values_ratio = (1 / 2) * (1 / 20) = (1 / 40)
    * This is also the selectivity for the scan type equals: (1 / 40) = 2.5 %
    *
-   * For scan type less the ratios left_below_overlapping_ratio and right_above_overlapping_ratio are also considered as table
-   * entries where the col_left value is below the common range or the col_right value is above it will always be in the
-   * result.
-   * The probability that both values are within the overlapping range and that col_left < col_right is (probability of
-   * col_left != col_right where left and right values are in overlapping range) / 2
+   * For scan type less the ratios left_below_overlapping_ratio and right_above_overlapping_ratio are also considered as
+   * table entries where the col_left value is below the common range or the col_right value is above it will always be
+   * in the result. The probability that both values are within the overlapping range and that col_left < col_right is
+   * (probability of col_left != col_right where left and right values are in overlapping range) / 2
    *
    * The selectivity for scan type less is the sum of different probabilities: // NOLINT
    *    prob. that left value is below overlapping range (= 1 / 2) // NOLINT
@@ -414,13 +413,8 @@
       auto new_left_column_stats = std::make_shared<ColumnStatistics>(_column_id, overlapping_distinct_count,
                                                                       overlapping_range_min, overlapping_range_max);
       auto new_right_column_stats = std::make_shared<ColumnStatistics>(
-<<<<<<< HEAD
-          right_stats->_column_id, overlapping_distinct_count, common_min, common_max);
+          right_stats->_column_id, overlapping_distinct_count, overlapping_range_min, overlapping_range_max);
       return {combined_non_null_ratio * equal_values_ratio, new_left_column_stats, new_right_column_stats};
-=======
-          right_stats->_column_id, overlapping_distinct_count, overlapping_range_min, overlapping_range_max);
-      return {equal_values_ratio, new_left_column_stats, new_right_column_stats};
->>>>>>> 923c2cfb
     }
     case ScanType::OpNotEquals: {
       auto new_left_column_stats = std::make_shared<ColumnStatistics>(_column_id, distinct_count(), min(), max());
