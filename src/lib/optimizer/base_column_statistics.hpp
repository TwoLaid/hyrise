--- conflicted
+++ resolved
@@ -26,13 +26,8 @@
  * by table statistics.
  * A predicate on a null value will never evaluate to true, unless the column is explicitly checked for NULL values
  * (column IS NULL) which is currently not supported.
-<<<<<<< HEAD
- * To start with, null values can be ignored during the calculation of the selectivity. The non-null value ratio can be
- * interpreted as a second selectivity.
-=======
  * To start with the calculation of a predicate's selectivity, null values can be ignored during the calculation of the
  * selectivity. The non-null value ratio can be interpreted as a second selectivity.
->>>>>>> be47d78a
  * Therefore, the result selectivity is the product of the selectivity of the predicate and the non-null value ratio.
  * The returned column statistics will always have a non-null value ratio of 1 as currently all predicates remove null
  * values.
