#pragma once

#include <memory>
#include <ostream>
#include <string>

#include "all_type_variant.hpp"
#include "common.hpp"

namespace opossum {

struct ColumnSelectivityResult;
struct TwoColumnSelectivityResult;

/**
 * Most prediction computation is delegated from table statistics to typed column statistics.
 * This enables the possibility to work with the column type for min and max values.
 *
 * Therefore, column statistics implements functions for all operators
 * so that the corresponding table statistics functions can delegate all predictions to column statistics.
 * These functions return a column selectivity result object combining the selectivity of the operator
 * and if changed the newly created column statistics.
 */
class BaseColumnStatistics {
 public:
  virtual ~BaseColumnStatistics() = default;

  /**
   * Estimate selectivity for predicate with constants.
   * Predict result of a table scan with constant values.
   * @return Selectivity and new column statistics, if selectivity not 0 or 1.
   */
  virtual ColumnSelectivityResult estimate_selectivity_for_predicate(
      const ScanType scan_type, const AllTypeVariant &value, const optional<AllTypeVariant> &value2 = nullopt) = 0;

  /**
   * Estimate selectivity for predicate with prepared statements.
   * In comparison to predicates with constants value is not known yet.
   * Therefore, when necessary, default selectivity values are used for predictions.
   * @return Selectivity and new column statistics, if selectivity not 0 or 1.
   */
  virtual ColumnSelectivityResult estimate_selectivity_for_predicate(
      const ScanType scan_type, const ValuePlaceholder &value, const optional<AllTypeVariant> &value2 = nullopt) = 0;

  /**
   * Predicate selectivity for two columns.
   */
<<<<<<< HEAD
  virtual TwoColumnSelectivityResult estimate_selectivity_for_predicate(
      const ScanType scan_type, const std::shared_ptr<BaseColumnStatistics> abstract_value_column_statistics,
=======
  virtual TwoColumnSelectivityResult estimate_selectivity_for_two_column_predicate(
      const ScanType scan_type, const std::shared_ptr<BaseColumnStatistics> &abstract_value_column_statistics,
>>>>>>> 494b47ff
      const optional<AllTypeVariant> &value2 = nullopt) = 0;

 protected:
  /**
   * In order to to call insertion operator on ostream with BaseColumnStatistics with values of ColumnStatistics<T>,
   * std::ostream &operator<< with BaseColumnStatistics calls virtual function print_to_stream
   * This approach allows printing ColumnStatistics<T> without the need to cast BaseColumnStatistics to
   * ColumnStatistics<T>.
   * @return Selectivity and new column statistics, if selectivity not 0 or 1.
   */
  virtual std::ostream &print_to_stream(std::ostream &os) const = 0;
  friend std::ostream &operator<<(std::ostream &os, BaseColumnStatistics &obj);
};

/**
 * Return type of selectivity functions for operations on one column.
 */
struct ColumnSelectivityResult {
  float selectivity;
  std::shared_ptr<BaseColumnStatistics> column_statistics;
};

/**
 * Return type of selectivity functions for operations on two columns.
 */
struct TwoColumnSelectivityResult : public ColumnSelectivityResult {
<<<<<<< HEAD
  TwoColumnSelectivityResult(float selectivity, std::shared_ptr<BaseColumnStatistics> column_stats,
                             std::shared_ptr<BaseColumnStatistics> second_column_stats)
=======
  TwoColumnSelectivityResult(float selectivity, const std::shared_ptr<BaseColumnStatistics> &column_stats,
                             const std::shared_ptr<BaseColumnStatistics> &second_column_stats)
>>>>>>> 494b47ff
      : ColumnSelectivityResult{selectivity, column_stats}, second_column_statistics(second_column_stats) {}

  std::shared_ptr<BaseColumnStatistics> second_column_statistics;
};

inline std::ostream &operator<<(std::ostream &os, BaseColumnStatistics &obj) { return obj.print_to_stream(os); }

}  // namespace opossum<|MERGE_RESOLUTION|>--- conflicted
+++ resolved
@@ -45,13 +45,8 @@
   /**
    * Predicate selectivity for two columns.
    */
-<<<<<<< HEAD
-  virtual TwoColumnSelectivityResult estimate_selectivity_for_predicate(
-      const ScanType scan_type, const std::shared_ptr<BaseColumnStatistics> abstract_value_column_statistics,
-=======
   virtual TwoColumnSelectivityResult estimate_selectivity_for_two_column_predicate(
       const ScanType scan_type, const std::shared_ptr<BaseColumnStatistics> &abstract_value_column_statistics,
->>>>>>> 494b47ff
       const optional<AllTypeVariant> &value2 = nullopt) = 0;
 
  protected:
@@ -78,13 +73,8 @@
  * Return type of selectivity functions for operations on two columns.
  */
 struct TwoColumnSelectivityResult : public ColumnSelectivityResult {
-<<<<<<< HEAD
-  TwoColumnSelectivityResult(float selectivity, std::shared_ptr<BaseColumnStatistics> column_stats,
-                             std::shared_ptr<BaseColumnStatistics> second_column_stats)
-=======
   TwoColumnSelectivityResult(float selectivity, const std::shared_ptr<BaseColumnStatistics> &column_stats,
                              const std::shared_ptr<BaseColumnStatistics> &second_column_stats)
->>>>>>> 494b47ff
       : ColumnSelectivityResult{selectivity, column_stats}, second_column_statistics(second_column_stats) {}
 
   std::shared_ptr<BaseColumnStatistics> second_column_statistics;
