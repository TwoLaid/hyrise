#pragma once

#include <memory>
#include <ostream>
#include <string>

#include "all_type_variant.hpp"
#include "common.hpp"

namespace opossum {

struct ColumnSelectivityResult;
struct TwoColumnSelectivityResult;

/**
 * Most prediction computation is delegated from table statistics to typed column statistics.
 * This enables the possibility to work with the column type for min and max values.
 *
 * Therefore, column statistics implements functions for all operators
 * so that the corresponding table statistics functions can delegate all predictions to column statistics.
 * These functions return a column selectivity result object combining the selectivity of the operator
 * and if changed the newly created column statistics.
 *
<<<<<<< HEAD
 * The selectivities are calculated with the min, max, distinct count and non-null value ratio of the column in the
 * derived class. Only the non-null value ratio is stored in the base class to enable easy access and manipulation of it
 * by table statistics.
 * A predicate on a null value will never evaluate to true, unless the column is explicitly checked for NULL values
 * (column IS NULL) which is currently not supported.
 * To start with, null values can be ignored during the calculation of the selectivity. The non-null value ratio can be
 * interpreted as a second selectivity.
 * Therefore, the result selectivity is the product of the selectivity of the predicate and the non-null value ratio.
 * The returned column statistics will always have a non-null value ratio of 1 as currently all predicates remove null
 * values.
=======
 * Find more information in our Blog: https://medium.com/hyrise/the-brain-of-every-database-c622aaba7d75
 *                                    https://medium.com/hyrise/how-much-is-the-fish-a8ea1f4a0577
 *                      and our Wiki: https://github.com/hyrise/zweirise/wiki/Statistics-Component
 *                                    https://github.com/hyrise/zweirise/wiki/gathering_statistics
>>>>>>> c46160ee
 */
class BaseColumnStatistics : public std::enable_shared_from_this<BaseColumnStatistics> {
 public:
  explicit BaseColumnStatistics(const float non_null_value_ratio = 1.f) : _non_null_value_ratio(non_null_value_ratio) {}
  virtual ~BaseColumnStatistics() = default;

  /**
   * Estimate selectivity for predicate with constants.
   * Predict result of a table scan with constant values.
   * @return Selectivity and new column statistics.
   */
  virtual ColumnSelectivityResult estimate_selectivity_for_predicate(
      const ScanType scan_type, const AllTypeVariant &value, const optional<AllTypeVariant> &value2 = nullopt) = 0;

  /**
   * Estimate selectivity for predicate with prepared statements.
   * In comparison to predicates with constants, value is not known yet.
   * Therefore, when necessary, default selectivity values are used for predictions.
   * @return Selectivity and new column statistics.
   */
  virtual ColumnSelectivityResult estimate_selectivity_for_predicate(
      const ScanType scan_type, const ValuePlaceholder &value, const optional<AllTypeVariant> &value2 = nullopt) = 0;

  /**
   * Estimate selectivity for predicate on columns.
   * In comparison to predicates with constants, value is another column.
   * For predicate "col_left < col_right", selectivity is calculated in column statistics of col_left with parameters
   * scan_type = "<" and right_base_column_statistics = col_right statistics.
   * @return Selectivity and two new column statistics.
   */
  virtual TwoColumnSelectivityResult estimate_selectivity_for_two_column_predicate(
      const ScanType scan_type, const std::shared_ptr<BaseColumnStatistics> &right_base_column_statistics,
      const optional<AllTypeVariant> &value2 = nullopt) = 0;

  /**
   * Gets distict count of column.
   * See _distinct_count declaration in column_statistics.hpp for explanation of float type.
   */
  virtual float distinct_count() const = 0;

  /**
   * Copies the derived object and returns a base class pointer to it.
   */
  virtual std::shared_ptr<BaseColumnStatistics> clone() const = 0;

  /**
   * Adjust null value ratio of a column after a left/right/full outer join.
   */
  void set_null_value_ratio(const float null_value_ratio) { _non_null_value_ratio = 1.f - null_value_ratio; }

  /**
   * Gets null value ratio of a column for calculation of null values for left/right/full outer join.
   */
  float null_value_ratio() const { return 1.f - _non_null_value_ratio; }

 protected:
  // Column statistics uses the non-null value ratio for calculation of selectivity.
  // Table statistics uses the null value ratio when calculating join statistics.
  float _non_null_value_ratio;

  /**
   * Enable derived column statistics to return itself as a shared pointer.
   */
  std::shared_ptr<BaseColumnStatistics> base_shared_from_this() { return shared_from_this(); }

  /**
   * In order to to call insertion operator on ostream with BaseColumnStatistics with values of ColumnStatistics<T>,
   * std::ostream &operator<< with BaseColumnStatistics calls virtual function print_to_stream
   * This approach allows printing ColumnStatistics<T> without the need to cast BaseColumnStatistics to
   * ColumnStatistics<T>.
   */
  virtual std::ostream &print_to_stream(std::ostream &os) const = 0;
  friend std::ostream &operator<<(std::ostream &os, BaseColumnStatistics &obj);
};

/**
 * Return type of selectivity functions for operations on one column.
 */
struct ColumnSelectivityResult {
  float selectivity;
  std::shared_ptr<BaseColumnStatistics> column_statistics;
};

/**
 * Return type of selectivity functions for operations on two columns.
 */
struct TwoColumnSelectivityResult : public ColumnSelectivityResult {
  TwoColumnSelectivityResult(float selectivity, const std::shared_ptr<BaseColumnStatistics> &column_stats,
                             const std::shared_ptr<BaseColumnStatistics> &second_column_stats)
      : ColumnSelectivityResult{selectivity, column_stats}, second_column_statistics(second_column_stats) {}

  std::shared_ptr<BaseColumnStatistics> second_column_statistics;
};

inline std::ostream &operator<<(std::ostream &os, BaseColumnStatistics &obj) { return obj.print_to_stream(os); }

}  // namespace opossum<|MERGE_RESOLUTION|>--- conflicted
+++ resolved
@@ -21,7 +21,6 @@
  * These functions return a column selectivity result object combining the selectivity of the operator
  * and if changed the newly created column statistics.
  *
-<<<<<<< HEAD
  * The selectivities are calculated with the min, max, distinct count and non-null value ratio of the column in the
  * derived class. Only the non-null value ratio is stored in the base class to enable easy access and manipulation of it
  * by table statistics.
@@ -32,12 +31,11 @@
  * Therefore, the result selectivity is the product of the selectivity of the predicate and the non-null value ratio.
  * The returned column statistics will always have a non-null value ratio of 1 as currently all predicates remove null
  * values.
-=======
+ *
  * Find more information in our Blog: https://medium.com/hyrise/the-brain-of-every-database-c622aaba7d75
  *                                    https://medium.com/hyrise/how-much-is-the-fish-a8ea1f4a0577
  *                      and our Wiki: https://github.com/hyrise/zweirise/wiki/Statistics-Component
  *                                    https://github.com/hyrise/zweirise/wiki/gathering_statistics
->>>>>>> c46160ee
  */
 class BaseColumnStatistics : public std::enable_shared_from_this<BaseColumnStatistics> {
  public:
