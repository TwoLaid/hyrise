#pragma once

#include <iostream>
#include <memory>
#include <sstream>
#include <string>
#include <vector>

#include "all_type_variant.hpp"
#include "common.hpp"
#include "types.hpp"

namespace opossum {

class AbstractASTNode;

/**
 * The basic idea of this ExpressionNode is to have a representation of SQL Expressions within Hyrise and especially the
 * optimizer.
 *
 * Similar as for the AST we might have a tree of ExpressionNodes,
 * e.g. 'columnA = 5' would be represented as a root expression with the type ExpressionType::Equals and
 * two child nodes of types ExpressionType::ColumnReference and ExpressionType::Literal.
 *
 * For now we decided to have a single ExpressionNode without further specializations. This goes hand in hand with the
 * approach used in hsql::Expr.
 */
class ExpressionNode : public std::enable_shared_from_this<ExpressionNode> {
 public:
  /*
   * This constructor is meant for internal use only and therefor should be private.
   * However, in C++ one is not able to call std::make_shared with a private constructor.
   * The naive approach of befriending std::make_shared does not work here, as the implementation of std::make_shared is
   * compiler-specific and usually relies on internal impl-classes.
   * (e.g.:
   * https://stackoverflow.com/questions/3541632/using-make-shared-with-a-protected-constructor-abstract-interface)
   * We refrained from using the suggested pass-key-idiom as it only increases complexity but does not help removing a
   * public constructor.
   *
   * In the end we debated between creating the shared_ptr explicitly in the factory methods
   * and making the constructor public. For now we decided to follow the latter.
   *
   * We highly suggest using one of the create_*-methods over using this constructor.
   */
  ExpressionNode(const ExpressionType type, const AllTypeVariant& value,
                 const std::vector<std::shared_ptr<ExpressionNode>>& expression_list, const std::string& name,
<<<<<<< HEAD
                 const ColumnID column_id, const optional<std::string>& alias = {});
=======
                 const std::string& table, const optional<std::string>& alias = {});
>>>>>>> 08a3a9ee

  /*
   * Factory Methods to create Expressions of specific type
   */
  static std::shared_ptr<ExpressionNode> create_expression(const ExpressionType type);

<<<<<<< HEAD
  static std::shared_ptr<ExpressionNode> create_column_reference(const ColumnID column_id,
                                                                 const optional<std::string>& alias = {});

  static std::vector<std::shared_ptr<ExpressionNode>> create_column_references(
      const std::vector<ColumnID>& column_ids, const std::vector<std::string>& aliases = {});

=======
  static std::shared_ptr<ExpressionNode> create_column_identifier(const std::string& column_name,
                                                                  const std::string& table_name = "",
                                                                  const optional<std::string>& alias = {});

  static std::vector<std::shared_ptr<ExpressionNode>> create_column_identifiers(
      const std::vector<std::string>& column_names, const std::vector<std::string>& aliases = {});

>>>>>>> 08a3a9ee
  /**
   * A literal can have an alias in order to allow queries like `SELECT 1 as one FROM t`.
   */
  static std::shared_ptr<ExpressionNode> create_literal(const AllTypeVariant& value,
                                                        const optional<std::string>& alias = {});

  static std::shared_ptr<ExpressionNode> create_parameter(const AllTypeVariant& value);

  static std::shared_ptr<ExpressionNode> create_function_reference(
      const std::string& function_name, const std::vector<std::shared_ptr<ExpressionNode>>& expression_list,
      const optional<std::string>& alias);

  static std::shared_ptr<ExpressionNode> create_binary_operator(ExpressionType type,
                                                                const std::shared_ptr<ExpressionNode>& left,
                                                                const std::shared_ptr<ExpressionNode>& right,
                                                                const optional<std::string>& alias = {});

<<<<<<< HEAD
  static std::shared_ptr<ExpressionNode> create_select_all();
=======
  static std::shared_ptr<ExpressionNode> create_select_star();
>>>>>>> 08a3a9ee

  /*
   * Helper methods for Expression Trees
   */
  const std::weak_ptr<ExpressionNode> parent() const;
  void clear_parent();

  const std::shared_ptr<ExpressionNode> left_child() const;
  void set_left_child(const std::shared_ptr<ExpressionNode>& left);

  const std::shared_ptr<ExpressionNode> right_child() const;
  void set_right_child(const std::shared_ptr<ExpressionNode>& right);

  const ExpressionType type() const;

  /*
   * Methods for debug printing
   */
  void print(const uint32_t level = 0, std::ostream& out = std::cout) const;

  const std::string description() const;

  // Is +, -, * (arithmetic usage, not SELECT * FROM), /, %, ^
  bool is_arithmetic_operator() const;

<<<<<<< HEAD
  // Returns true if the expression is a literal or column reference.
  bool is_operand() const;

  // Returns true if the expression requires two children.
  bool is_binary_operator() const;

  const ColumnID column_id() const;

  void set_column_id(const ColumnID column_id);
=======
  // Returns true if the expression requires two children.
  bool is_binary_operator() const;

  bool is_operand() const;

  /*
   * Getters
   */
  const std::string& table_name() const;
>>>>>>> 08a3a9ee

  const std::string& name() const;

  const optional<std::string>& alias() const;

  void set_alias(const std::string& alias);

  const AllTypeVariant value() const;

  const std::vector<std::shared_ptr<ExpressionNode>>& expression_list() const;

<<<<<<< HEAD
  void set_expression_list(const std::vector<std::shared_ptr<ExpressionNode>>& expression_list);

  // Expression as string
  std::string to_string(const std::shared_ptr<AbstractASTNode>& input_node = {}) const;

  bool operator==(const ExpressionNode& rhs) const;
=======
  // Expression as string
  std::string to_expression_string() const;
>>>>>>> 08a3a9ee

 private:
  // the type of the expression
  const ExpressionType _type;
  // the value of an expression, e.g. of a Literal
  const AllTypeVariant _value;
  /*
   * A list of Expressions used in FunctionReferences and CASE Expressions.
   * Not sure if this is the perfect way to go forward, but this is how hsql::Expr handles this.
   *
   * In case there are at most two expressions in this list, one could replace this list with an additional layer in the
   * Expression hierarchy.
   * E.g. for CASE one could argue that the THEN case becomes the left child, whereas ELSE becomes the right child.
   */
  std::vector<std::shared_ptr<ExpressionNode>> _expression_list;

  // a name, which could be a function name
  const std::string _name;
  // a column that might be referenced
  ColumnID _column_id;
  // an alias, used for ColumnReferences, Selects, FunctionReferences
  optional<std::string> _alias;

  std::weak_ptr<ExpressionNode> _parent;
  std::shared_ptr<ExpressionNode> _left_child;
  std::shared_ptr<ExpressionNode> _right_child;
};

}  // namespace opossum<|MERGE_RESOLUTION|>--- conflicted
+++ resolved
@@ -20,7 +20,7 @@
  *
  * Similar as for the AST we might have a tree of ExpressionNodes,
  * e.g. 'columnA = 5' would be represented as a root expression with the type ExpressionType::Equals and
- * two child nodes of types ExpressionType::ColumnReference and ExpressionType::Literal.
+ * two child nodes of types ExpressionType::ColumnIdentifier and ExpressionType::Literal.
  *
  * For now we decided to have a single ExpressionNode without further specializations. This goes hand in hand with the
  * approach used in hsql::Expr.
@@ -44,33 +44,19 @@
    */
   ExpressionNode(const ExpressionType type, const AllTypeVariant& value,
                  const std::vector<std::shared_ptr<ExpressionNode>>& expression_list, const std::string& name,
-<<<<<<< HEAD
                  const ColumnID column_id, const optional<std::string>& alias = {});
-=======
-                 const std::string& table, const optional<std::string>& alias = {});
->>>>>>> 08a3a9ee
 
   /*
    * Factory Methods to create Expressions of specific type
    */
   static std::shared_ptr<ExpressionNode> create_expression(const ExpressionType type);
 
-<<<<<<< HEAD
-  static std::shared_ptr<ExpressionNode> create_column_reference(const ColumnID column_id,
-                                                                 const optional<std::string>& alias = {});
-
-  static std::vector<std::shared_ptr<ExpressionNode>> create_column_references(
-      const std::vector<ColumnID>& column_ids, const std::vector<std::string>& aliases = {});
-
-=======
-  static std::shared_ptr<ExpressionNode> create_column_identifier(const std::string& column_name,
-                                                                  const std::string& table_name = "",
+  static std::shared_ptr<ExpressionNode> create_column_identifier(const ColumnID column_id,
                                                                   const optional<std::string>& alias = {});
 
   static std::vector<std::shared_ptr<ExpressionNode>> create_column_identifiers(
-      const std::vector<std::string>& column_names, const std::vector<std::string>& aliases = {});
+      const std::vector<ColumnID>& column_ids, const std::vector<std::string>& aliases = {});
 
->>>>>>> 08a3a9ee
   /**
    * A literal can have an alias in order to allow queries like `SELECT 1 as one FROM t`.
    */
@@ -88,11 +74,7 @@
                                                                 const std::shared_ptr<ExpressionNode>& right,
                                                                 const optional<std::string>& alias = {});
 
-<<<<<<< HEAD
-  static std::shared_ptr<ExpressionNode> create_select_all();
-=======
   static std::shared_ptr<ExpressionNode> create_select_star();
->>>>>>> 08a3a9ee
 
   /*
    * Helper methods for Expression Trees
@@ -118,7 +100,6 @@
   // Is +, -, * (arithmetic usage, not SELECT * FROM), /, %, ^
   bool is_arithmetic_operator() const;
 
-<<<<<<< HEAD
   // Returns true if the expression is a literal or column reference.
   bool is_operand() const;
 
@@ -128,17 +109,6 @@
   const ColumnID column_id() const;
 
   void set_column_id(const ColumnID column_id);
-=======
-  // Returns true if the expression requires two children.
-  bool is_binary_operator() const;
-
-  bool is_operand() const;
-
-  /*
-   * Getters
-   */
-  const std::string& table_name() const;
->>>>>>> 08a3a9ee
 
   const std::string& name() const;
 
@@ -150,17 +120,12 @@
 
   const std::vector<std::shared_ptr<ExpressionNode>>& expression_list() const;
 
-<<<<<<< HEAD
   void set_expression_list(const std::vector<std::shared_ptr<ExpressionNode>>& expression_list);
 
   // Expression as string
   std::string to_string(const std::shared_ptr<AbstractASTNode>& input_node = {}) const;
 
   bool operator==(const ExpressionNode& rhs) const;
-=======
-  // Expression as string
-  std::string to_expression_string() const;
->>>>>>> 08a3a9ee
 
  private:
   // the type of the expression
@@ -168,7 +133,7 @@
   // the value of an expression, e.g. of a Literal
   const AllTypeVariant _value;
   /*
-   * A list of Expressions used in FunctionReferences and CASE Expressions.
+   * A list of Expressions used in FunctionIdentifiers and CASE Expressions.
    * Not sure if this is the perfect way to go forward, but this is how hsql::Expr handles this.
    *
    * In case there are at most two expressions in this list, one could replace this list with an additional layer in the
@@ -181,7 +146,7 @@
   const std::string _name;
   // a column that might be referenced
   ColumnID _column_id;
-  // an alias, used for ColumnReferences, Selects, FunctionReferences
+  // an alias, used for ColumnReferences, Selects, FunctionIdentifiers
   optional<std::string> _alias;
 
   std::weak_ptr<ExpressionNode> _parent;
