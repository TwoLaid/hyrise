#pragma once

#include <iostream>
#include <memory>
#include <optional>
#include <string>
#include <vector>

namespace opossum {

struct ColumnID;
class Expression;
class TableStatistics;

enum class ASTNodeType {
  Aggregate,
  Delete,
  DummyTable,
  Insert,
  Join,
  Limit,
  Mock,
  Predicate,
  Projection,
  Root,
  ShowColumns,
  ShowTables,
  Sort,
  StoredTable,
  Update,
  Mock
};

enum class ASTChildSide { Left, Right };

struct NamedColumnReference {
  std::string column_name;
  std::optional<std::string> table_name = std::nullopt;

  std::string as_string() const;
};

/**
 * Base class for a Node in the Abstract Syntax Tree on which the Query Optimization is performed on.
 * Usually produced by SQLToASTTranslator and turned into actual Operators by ASTToOperatorTranslator.
 *
 * Design decision:
 * We decided to have mutable Nodes for now.
 * By that we can apply rules without creating new nodes for every optimization rule.
 */
class AbstractASTNode : public std::enable_shared_from_this<AbstractASTNode> {
 public:
  explicit AbstractASTNode(ASTNodeType node_type);

  /**
   * Returns whether this node shall be considered by the optimizer or not.
   */
  virtual bool is_optimizable() const;

  /**
   * @pre this has a parent
   * @return whether this is its parents left or right child.
   */
  ASTChildSide get_child_side() const;

  // @{
  /**
   * Set and get the parent/children of this node.
   *
   * The _parent is implicitly set in set_left_child/set_right_child.
   * For un-setting _parent use clear_parent().
   *
<<<<<<< HEAD
   * set_children() is a shorthand for `set_left_child(); set_right_child();`
=======
   * set_child() is a shorthand for set_left_child() or set_right_child(), useful if the side is a runtime value
>>>>>>> 904e792a
   */
  std::shared_ptr<AbstractASTNode> parent() const;
  void clear_parent();

  const std::shared_ptr<AbstractASTNode>& left_child() const;
  void set_left_child(const std::shared_ptr<AbstractASTNode>& left);

  const std::shared_ptr<AbstractASTNode>& right_child() const;
  void set_right_child(const std::shared_ptr<AbstractASTNode>& right);

<<<<<<< HEAD
  void set_children(const std::shared_ptr<AbstractASTNode>& left, const std::shared_ptr<AbstractASTNode>& right);
=======
  void set_child(ASTChildSide side, const std::shared_ptr<AbstractASTNode>& child);
>>>>>>> 904e792a
  // @}

  ASTNodeType type() const;

  // @{
  /**
   * These functions provide access to statistics for this particular node.
   *
   * AbstractASTNode::derive_statistics_from() calculates new statistics for this node as they would appear if
   * left_child and right_child WERE its children. This works for the actual children of this node during the lazy
   * initialization in get_statistics() as well as e.g. in an optimizer rule
   * that tries to reorder nodes based on some statistics. In that case it will call this function for all the nodes
   * that shall be reordered with the same reference node.
   *
   * Inheriting nodes are free to override AbstractASTNode::derive_statistics_from().
   */
  void set_statistics(const std::shared_ptr<TableStatistics>& statistics);
  const std::shared_ptr<TableStatistics> get_statistics();
  virtual std::shared_ptr<TableStatistics> derive_statistics_from(
      const std::shared_ptr<AbstractASTNode>& left_child,
      const std::shared_ptr<AbstractASTNode>& right_child = nullptr) const;
  // @}

  virtual const std::vector<std::string>& output_column_names() const;

  /**
   * This function is public for testing purposes only, otherwise should only be used internally
   *
   * Every node will output a list of column and all nodes except StoredTableNode take a list of columns as input from
   * their predecessor.
   */
  virtual const std::vector<ColumnID>& output_column_id_to_input_column_id() const;

  size_t output_col_count() const;

  // @{
  /**
   * These functions are part of the "ColumnID Resolution". See SQLToAstTranslator class comment for a general
   * discussion
   * on this.
   *
   * AbstractASTNode::find_column_id_by_named_column_reference() looks for the @param named_column_reference in the
   * columns that this node outputs. If it can find it, the corresponding ColumnID will be returned, otherwise std::nullopt
   * is returned.
   *
   * AbstractASTNode::get_column_id_by_named_column_reference() is more strict and will fail if the
   * @param named_column_reference cannot be found.
   *
   * NOTE: If a node outputs a column "x" but ALIASes it as, say, "y", these two functions will only find
   * ColumnIdentifier{"y", std::nullopt} and NEITHER ColumnIdentifier{"x", "table_name"} nor
   * ColumnIdentifier{"y", "table_name"}
   *
   * NOTE: These functions will possibly result in a full recursive traversal of the ancestors of this node.
   *
   * Find more information in our blog: https://medium.com/hyrise/the-gentle-art-of-referring-to-columns-634f057bd810
   */
  ColumnID get_column_id_by_named_column_reference(const NamedColumnReference& named_column_reference) const;
  virtual std::optional<ColumnID> find_column_id_by_named_column_reference(
      const NamedColumnReference& named_column_reference) const;
  // @}

  /**
   * Checks whether this node or any of its ancestors retrieve the table @param table_name from the StorageManager
   * or as an alias of a subquery.
   *
   * Used especially to figure out which of the children of a Join is referenced.
   *
   * The standard requires subqueries (known as derived tables) to have an alias. The original name(s) of the table(s)
   * that became part of that subselect are not accessible anymore once an alias is given.
   *
   *        <table reference> ::=
   *            <table name> [ [ AS ] <correlation name>
   *                [ <left paren> <derived column list> <right paren> ] ]
   *          | <derived table> [ AS ] <correlation name>
   *                [ <left paren> <derived column list> <right paren> ]
   *          | <joined table>
   */
  virtual bool knows_table(const std::string& table_name) const;

  /**
   * This function is part of the "ColumnID Resolution". See SQLToAstTranslator class comment for a general discussion
   * on this.
   *
   * Returns all ColumnIDs of this node, i.e., a vector with [0, output_col_count)
   */
  virtual std::vector<ColumnID> get_output_column_ids() const;

  /**
   * This function is part of the "ColumnID Resolution". See SQLToAstTranslator class comment for a general discussion
   * on this.
   *
   * Returns all ColumnIDs of this node that belong to a table. Used for resolving wildcards in queries like
   * `SELECT T1.*, T2.a FROM T1, T2`
   *
   * @param table_name can be an alias.
   */
  virtual std::vector<ColumnID> get_output_column_ids_for_table(const std::string& table_name) const;

  /**
   * If a node only has a left child, it is possible to remove this node from the tree, connecting this
   * node's child with this node's parent.
   * Fails if this node has two children
   */
  void remove_from_tree();

  /**
   * Replaces @param node_to_replace with this node.
   * Fails if this node was already part of a tree, i.e. has a parent or children
   */
  void replace_in_tree(const std::shared_ptr<AbstractASTNode>& node_to_replace);

  /**
   * Sets the table alias for this subtree, see _table_alias for details.
   * This is not part of the constructor because it is only used in SQLToASTTranslator::_translate_table_ref.
   */
  void set_alias(const std::optional<std::string>& table_alias);

  // @{
  /**
   * Functions for debugging puposes.
   */

  /**
   * Prints this node and all its descendants formatted as a tree
   */
  void print(std::ostream& out = std::cout, std::vector<bool> levels = {}) const;

  /**
   * Returns a string describing this node, but nothing about its children.
   */
  virtual std::string description() const = 0;

  /**
   * Generate a name for a column that contains all aliases it went through as well as the name of the table that it
   * originally came from, if any
   */
  virtual std::string get_verbose_column_name(ColumnID column_id) const;
  // @}

 protected:
  virtual void _on_child_changed() {}

  // Used to easily differentiate between node types without pointer casts.
  ASTNodeType _type;

  // Each subtree can be a subselect. A subselect can be given an alias:
  // SELECT y.* FROM (SELECT * FROM x) AS y
  // The alias applies to all nodes above the node where it is set until a new alias is set
  std::optional<std::string> _table_alias;

  // If named_column_reference.table_name is the alias set for this subtree, remove the table_name so that we
  // only operatore on the column name. If an alias for this subtree is set, but this reference does not match
  // it, the reference cannot be resolved (see knows_table) and std::nullopt is returned.
  std::optional<NamedColumnReference> _resolve_local_alias(const NamedColumnReference& named_column_reference) const;

 private:
  std::weak_ptr<AbstractASTNode> _parent;
  std::shared_ptr<AbstractASTNode> _left_child;
  std::shared_ptr<AbstractASTNode> _right_child;

  std::shared_ptr<TableStatistics> _statistics;
};

}  // namespace opossum<|MERGE_RESOLUTION|>--- conflicted
+++ resolved
@@ -27,8 +27,7 @@
   ShowTables,
   Sort,
   StoredTable,
-  Update,
-  Mock
+  Update
 };
 
 enum class ASTChildSide { Left, Right };
@@ -70,11 +69,7 @@
    * The _parent is implicitly set in set_left_child/set_right_child.
    * For un-setting _parent use clear_parent().
    *
-<<<<<<< HEAD
-   * set_children() is a shorthand for `set_left_child(); set_right_child();`
-=======
    * set_child() is a shorthand for set_left_child() or set_right_child(), useful if the side is a runtime value
->>>>>>> 904e792a
    */
   std::shared_ptr<AbstractASTNode> parent() const;
   void clear_parent();
@@ -85,11 +80,8 @@
   const std::shared_ptr<AbstractASTNode>& right_child() const;
   void set_right_child(const std::shared_ptr<AbstractASTNode>& right);
 
-<<<<<<< HEAD
   void set_children(const std::shared_ptr<AbstractASTNode>& left, const std::shared_ptr<AbstractASTNode>& right);
-=======
   void set_child(ASTChildSide side, const std::shared_ptr<AbstractASTNode>& child);
->>>>>>> 904e792a
   // @}
 
   ASTNodeType type() const;
