#pragma once

#include <iostream>
#include <memory>
#include <string>
#include <vector>

#include "common.hpp"

namespace opossum {

struct ColumnID;
class Expression;
class TableStatistics;

enum class ASTNodeType {
  Aggregate,
  Delete,
  DummyTable,
  Insert,
  Join,
  Limit,
  Predicate,
  Projection,
  ShowColumns,
  ShowTables,
  Sort,
  StoredTable,
  Update
};

struct NamedColumnReference {
  std::string column_name;
  optional<std::string> table_name;
};

struct ColumnIdentifierName {
  std::string column_name;
  optional<std::string> table_name;
};

/**
 * Base class for a Node in the Abstract Syntax Tree on which the Query Optimization is performed on.
 * Usually produced by SQLToASTTranslator and turned into actual Operators by ASTToOperatorTranslator.
 *
 * Design decision:
 * We decided to have mutable Nodes for now.
 * By that we can apply rules without creating new nodes for every optimization rule.
 */
class AbstractASTNode : public std::enable_shared_from_this<AbstractASTNode> {
 public:
  explicit AbstractASTNode(ASTNodeType node_type);

  /**
   * Returns whether this node shall be considered by the optimizer or not.
   */
  virtual bool is_optimizable() const;

  // @{
  /**
   * Set and get the parent/children of this node.
   *
   * The _parent is implicitly set in set_left_child/set_right_child.
   * For un-setting _parent use clear_parent().
   */
  std::shared_ptr<AbstractASTNode> parent() const;
  void clear_parent();

  const std::shared_ptr<AbstractASTNode> &left_child() const;
  void set_left_child(const std::shared_ptr<AbstractASTNode> &left);

  const std::shared_ptr<AbstractASTNode> &right_child() const;
  void set_right_child(const std::shared_ptr<AbstractASTNode> &right);
  // @}

  ASTNodeType type() const;

  void set_statistics(const std::shared_ptr<TableStatistics> &statistics);
  const std::shared_ptr<TableStatistics> get_statistics();
  virtual const std::shared_ptr<TableStatistics> get_statistics_from(
      const std::shared_ptr<AbstractASTNode> &other_node) const;

  virtual const std::vector<std::string> &output_column_names() const;

<<<<<<< HEAD
  // This function is public for testing purposes only, otherwise should only be used internally
  virtual const std::vector<ColumnID> &output_column_id_to_input_column_id() const;

  size_t output_col_count() const;

  // @{
  /**
   * AbstractASTNode::find_column_id_by_column_identifier_name() looks for the @param column_identifier_name in the
   * columns
   * this node outputs. If it can find it, it will be returned, otherwise nullopt is returned.
   * AbstractASTNode::get_column_id_by_column_identifier_name() is more strict and will fail, if the
   * @param column_identifier_name cannot be found.
   *
   * If a node outputs a column "x" but ALIASes it as, say, "y", these will only find
   * ColumnIdentifier{"y", nullopt} and NEITHER ColumnIdentifier{"x", "table_name"} nor
   * ColumnIdentifier{"y", "table_name"}
   *
   * NOTE: These functions will possibly result in a full recursive traversal of the ancestors of this node.
   */
  ColumnID get_column_id_by_column_identifier_name(const ColumnIdentifierName &column_identifier_name) const;
  virtual optional<ColumnID> find_column_id_by_column_identifier_name(
      const ColumnIdentifierName &column_identifier_name) const;
  // @}

  /**
   * Checks whether this node or any of its ancestors retrieve the table @param table_name from the StorageManager or
   * whether it or any of its ancestors assign an ALIAS with the name @param table_name.
   * Used especially to figure out which of the children of a Join is referenced.
   * @param table_name
   * @return
   */
  virtual bool knows_table(const std::string &table_name) const;

  /**
   * Returns all ColumnIDs of this node that belong to a table. Used for resolving wildcards in queries like
   * `SELECT T1.*, T2.a FROM T1, T2`
   * @param table_name can be an alias.
   *
   * @param table_name
   * @return
=======
  /**
   * This function is public for testing purposes only, otherwise should only be used internally
   *
   * Every node will output a list of column and all nodes except StoredTableNode take a list of columns as input from
   * their predecessor.
   */
  virtual const std::vector<ColumnID> &output_column_id_to_input_column_id() const;

  size_t output_col_count() const;

  // @{
  /**
   * These functions are part of the "ColumnID Resolution". See SQLToAstTranslator class comment for a general
   * discussion
   * on this.
   *
   * AbstractASTNode::find_column_id_by_named_column_reference() looks for the @param named_column_reference in the
   * columns that this node outputs. If it can find it, the corresponding ColumnID will be returned, otherwise nullopt
   * is returned.
   *
   * AbstractASTNode::get_column_id_by_named_column_reference() is more strict and will fail if the
   * @param named_column_reference cannot be found.
   *
   * NOTE: As long as - TODO(anybody) - Subquery ALIASES are not supported only the StoredTableNode has to concern
   * itself with the ColumnIdentifierName::table_name, all other nodes are fine searching for
   * ColumnIdentifierName::
   *
   * NOTE: If a node outputs a column "x" but ALIASes it as, say, "y", these two functions will only find
   * ColumnIdentifier{"y", nullopt} and NEITHER ColumnIdentifier{"x", "table_name"} nor
   * ColumnIdentifier{"y", "table_name"}
   *
   * NOTE: These functions will possibly result in a full recursive traversal of the ancestors of this node.
   *
   * Find more information in our blog: https://medium.com/hyrise/the-gentle-art-of-referring-to-columns-634f057bd810
   */
  ColumnID get_column_id_by_named_column_reference(const NamedColumnReference &named_column_reference) const;
  virtual optional<ColumnID> find_column_id_by_named_column_reference(
      const NamedColumnReference &named_column_reference) const;
  // @}

  /**
   * Checks whether this node or any of its ancestors retrieve the table @param table_name from the StorageManager
   * (or - TODO(anybody) - once subquery ALIASES are implemented whether it or any of its ancestors assign an ALIAS
   * with the name  @param table_name.)
   *
   * Used especially to figure out which of the children of a Join is referenced.
   */
  virtual bool knows_table(const std::string &table_name) const;

  /**
   * This function is part of the "ColumnID Resolution". See SQLToAstTranslator class comment for a general discussion
   * on this.
   *
   * Returns all ColumnIDs of this node that belong to a table. Used for resolving wildcards in queries like
   * `SELECT T1.*, T2.a FROM T1, T2`
   *
   * @param table_name can be an alias.
>>>>>>> c46160ee
   */
  virtual std::vector<ColumnID> get_output_column_ids_for_table(const std::string &table_name) const;

  void print(const uint32_t level = 0, std::ostream &out = std::cout) const;
  virtual std::string description() const = 0;

 protected:
  virtual void _on_child_changed() {}
  virtual const std::shared_ptr<TableStatistics> _gather_statistics() const;

  // Used to easily differentiate between node types without pointer casts.
  ASTNodeType _type;

 private:
  std::weak_ptr<AbstractASTNode> _parent;
  std::shared_ptr<AbstractASTNode> _left_child;
  std::shared_ptr<AbstractASTNode> _right_child;

  std::shared_ptr<TableStatistics> _statistics;
};

}  // namespace opossum<|MERGE_RESOLUTION|>--- conflicted
+++ resolved
@@ -30,11 +30,6 @@
 };
 
 struct NamedColumnReference {
-  std::string column_name;
-  optional<std::string> table_name;
-};
-
-struct ColumnIdentifierName {
   std::string column_name;
   optional<std::string> table_name;
 };
@@ -82,48 +77,6 @@
 
   virtual const std::vector<std::string> &output_column_names() const;
 
-<<<<<<< HEAD
-  // This function is public for testing purposes only, otherwise should only be used internally
-  virtual const std::vector<ColumnID> &output_column_id_to_input_column_id() const;
-
-  size_t output_col_count() const;
-
-  // @{
-  /**
-   * AbstractASTNode::find_column_id_by_column_identifier_name() looks for the @param column_identifier_name in the
-   * columns
-   * this node outputs. If it can find it, it will be returned, otherwise nullopt is returned.
-   * AbstractASTNode::get_column_id_by_column_identifier_name() is more strict and will fail, if the
-   * @param column_identifier_name cannot be found.
-   *
-   * If a node outputs a column "x" but ALIASes it as, say, "y", these will only find
-   * ColumnIdentifier{"y", nullopt} and NEITHER ColumnIdentifier{"x", "table_name"} nor
-   * ColumnIdentifier{"y", "table_name"}
-   *
-   * NOTE: These functions will possibly result in a full recursive traversal of the ancestors of this node.
-   */
-  ColumnID get_column_id_by_column_identifier_name(const ColumnIdentifierName &column_identifier_name) const;
-  virtual optional<ColumnID> find_column_id_by_column_identifier_name(
-      const ColumnIdentifierName &column_identifier_name) const;
-  // @}
-
-  /**
-   * Checks whether this node or any of its ancestors retrieve the table @param table_name from the StorageManager or
-   * whether it or any of its ancestors assign an ALIAS with the name @param table_name.
-   * Used especially to figure out which of the children of a Join is referenced.
-   * @param table_name
-   * @return
-   */
-  virtual bool knows_table(const std::string &table_name) const;
-
-  /**
-   * Returns all ColumnIDs of this node that belong to a table. Used for resolving wildcards in queries like
-   * `SELECT T1.*, T2.a FROM T1, T2`
-   * @param table_name can be an alias.
-   *
-   * @param table_name
-   * @return
-=======
   /**
    * This function is public for testing purposes only, otherwise should only be used internally
    *
@@ -181,7 +134,6 @@
    * `SELECT T1.*, T2.a FROM T1, T2`
    *
    * @param table_name can be an alias.
->>>>>>> c46160ee
    */
   virtual std::vector<ColumnID> get_output_column_ids_for_table(const std::string &table_name) const;
 
