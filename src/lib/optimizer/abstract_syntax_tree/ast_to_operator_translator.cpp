--- conflicted
+++ resolved
@@ -29,16 +29,11 @@
 #include "optimizer/abstract_syntax_tree/limit_node.hpp"
 #include "optimizer/abstract_syntax_tree/predicate_node.hpp"
 #include "optimizer/abstract_syntax_tree/projection_node.hpp"
-<<<<<<< HEAD
-#include "optimizer/abstract_syntax_tree/sort_node.hpp"
-#include "optimizer/abstract_syntax_tree/stored_table_node.hpp"
-=======
 #include "optimizer/abstract_syntax_tree/show_columns_node.hpp"
 #include "optimizer/abstract_syntax_tree/sort_node.hpp"
 #include "optimizer/abstract_syntax_tree/stored_table_node.hpp"
 #include "optimizer/abstract_syntax_tree/update_node.hpp"
 #include "utils/performance_warning.hpp"
->>>>>>> c46160ee
 
 namespace opossum {
 
@@ -148,10 +143,7 @@
   auto join_node = std::dynamic_pointer_cast<JoinNode>(node);
 
   if (join_node->join_mode() == JoinMode::Cross) {
-<<<<<<< HEAD
-=======
     PerformanceWarning("CROSS join used");
->>>>>>> c46160ee
     return std::make_shared<Product>(input_left_operator, input_right_operator);
   }
 
@@ -195,7 +187,6 @@
       break;
     }
   }
-<<<<<<< HEAD
 
   /**
    * If there are arithmetic expressions create a Projection with:
@@ -207,7 +198,7 @@
    *  TODO(anybody): this might result in the same columns being created multiple times. Improve.
    */
   if (need_projection) {
-    Projection::ColumnExpressions column_expressions = Expression::create_column_identifiers(groupby_columns);
+    Projection::ColumnExpressions column_expressions = Expression::create_columns(groupby_columns);
     column_expressions.reserve(groupby_columns.size() + aggregate_expressions.size());
 
     // The Projection will only select columns used in the Aggregate, i.e., GROUP BY columns and expressions.
@@ -221,39 +212,6 @@
     auto current_column_id = static_cast<ColumnID::base_type>(groupby_columns.size());
 
     for (auto &aggregate_expression : aggregate_expressions) {
-      DebugAssert(aggregate_expression->type() == ExpressionType::Function, "Expression is not a function.");
-
-      // Add original expression of the function to the Projection.
-      column_expressions.emplace_back((aggregate_expression->expression_list())[0]);
-
-      // Create a ColumnReference expression for the column id of the Projection.
-      const auto column_ref_expr = Expression::create_column_identifier(ColumnID{current_column_id});
-=======
-
-  /**
-   * If there are arithmetic expressions create a Projection with:
-   *
-   *  - arithmetic expressions,
-   *  - columns used in aggregate functions, and
-   *  - GROUP BY columns
-   *
-   *  TODO(anybody): this might result in the same columns being created multiple times. Improve.
-   */
-  if (need_projection) {
-    Projection::ColumnExpressions column_expressions = Expression::create_columns(groupby_columns);
-    column_expressions.reserve(groupby_columns.size() + aggregate_expressions.size());
-
-    // The Projection will only select columns used in the Aggregate, i.e., GROUP BY columns and expressions.
-    // Unused columns are skipped – therefore, the ColumnIDs might change.
-    // GROUP BY columns will be the first columns of the Projection.
-    for (ColumnID column_id{0}; column_id < groupby_columns.size(); column_id++) {
-      groupby_columns[column_id] = column_id;
-    }
-
-    // Aggregates will get consecutive ColumnIDs.
-    auto current_column_id = static_cast<ColumnID::base_type>(groupby_columns.size());
-
-    for (auto &aggregate_expression : aggregate_expressions) {
       Assert(aggregate_expression->expression_list().size(), "Aggregate: empty expression list");
       DebugAssert(aggregate_expression->type() == ExpressionType::Function, "Expression is not a function.");
 
@@ -268,7 +226,6 @@
 
       // Create a ColumnReference expression for the column id of the Projection.
       const auto column_ref_expr = Expression::create_column(ColumnID{current_column_id});
->>>>>>> c46160ee
       current_column_id++;
 
       // Change the expression list of the expression representing the aggregate.
@@ -288,10 +245,6 @@
     DebugAssert(aggregate_expression->type() == ExpressionType::Function, "Only functions are supported in Aggregates");
 
     const auto aggregate_function_type = aggregate_expression->aggregate_function();
-<<<<<<< HEAD
-    const auto column_id = (aggregate_expression->expression_list())[0]->column_id();
-    aggregate_definitions.emplace_back(column_id, aggregate_function_type, aggregate_expression->alias());
-=======
     const auto root_expr = (aggregate_expression->expression_list())[0];
 
     if (aggregate_function_type == AggregateFunction::Count && root_expr->type() == ExpressionType::Star) {
@@ -301,7 +254,6 @@
       const auto column_id = root_expr->column_id();
       aggregate_definitions.emplace_back(column_id, aggregate_function_type, aggregate_expression->alias());
     }
->>>>>>> c46160ee
   }
 
   return std::make_shared<Aggregate>(aggregate_input_operator, aggregate_definitions, groupby_columns);
