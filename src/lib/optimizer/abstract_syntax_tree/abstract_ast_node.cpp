#include "abstract_ast_node.hpp"

#include <algorithm>
#include <iomanip>
#include <iostream>
#include <memory>
#include <numeric>
#include <optional>
#include <sstream>
#include <string>
#include <vector>

#include "optimizer/table_statistics.hpp"
#include "types.hpp"
#include "utils/assert.hpp"

namespace opossum {

AbstractASTNode::AbstractASTNode(ASTNodeType node_type) : _type(node_type) {}

bool AbstractASTNode::is_optimizable() const { return true; }

ASTChildSide AbstractASTNode::get_child_side() const {
  auto parent = this->parent();
  Assert(parent, "get_child_side() can only be called on node with a parent");
  return parent->left_child() == shared_from_this() ? ASTChildSide::Left : ASTChildSide::Right;
}

std::shared_ptr<AbstractASTNode> AbstractASTNode::parent() const { return _parent.lock(); }

void AbstractASTNode::clear_parent() {
  // _parent is a weak_ptr that we need to lock
  auto parent_ptr = parent();
  if (!parent_ptr) return;

  if (parent_ptr->_left_child.get() == this) {
    parent_ptr->set_left_child(nullptr);
  } else if (parent_ptr->_right_child.get() == this) {
    parent_ptr->set_right_child(nullptr);
  } else {
    Fail("Invalid AST: ASTNode is not child of his parent.");
  }
  _parent = {};
}

const std::shared_ptr<AbstractASTNode>& AbstractASTNode::left_child() const { return _left_child; }

void AbstractASTNode::set_left_child(const std::shared_ptr<AbstractASTNode>& left) {
  if (left == _left_child) return;

  DebugAssert(left || !_right_child, "Node can't have right child and no left child");

  _left_child = left;
  if (left) left->_parent = shared_from_this();

  _on_child_changed();
}

const std::shared_ptr<AbstractASTNode>& AbstractASTNode::right_child() const { return _right_child; }

void AbstractASTNode::set_right_child(const std::shared_ptr<AbstractASTNode>& right) {
  if (right == _right_child) return;

  DebugAssert(_left_child != nullptr, "Cannot set right child without having a left child.");

  _right_child = right;
  if (right) right->_parent = shared_from_this();

  _on_child_changed();
}

<<<<<<< HEAD
void AbstractASTNode::set_children(const std::shared_ptr<AbstractASTNode>& left,
                                   const std::shared_ptr<AbstractASTNode>& right) {
  set_left_child(left);
  set_right_child(right);
=======
void AbstractASTNode::set_child(ASTChildSide side, const std::shared_ptr<AbstractASTNode>& child) {
  if (side == ASTChildSide::Left) {
    set_left_child(child);
  } else {
    set_right_child(child);
  }
>>>>>>> 904e792a
}

ASTNodeType AbstractASTNode::type() const { return _type; }

void AbstractASTNode::set_statistics(const std::shared_ptr<TableStatistics>& statistics) { _statistics = statistics; }

const std::shared_ptr<TableStatistics> AbstractASTNode::get_statistics() {
  if (!_statistics) {
    _statistics = derive_statistics_from(left_child(), right_child());
  }

  return _statistics;
}

std::shared_ptr<TableStatistics> AbstractASTNode::derive_statistics_from(
    const std::shared_ptr<AbstractASTNode>& left_child, const std::shared_ptr<AbstractASTNode>& right_child) const {
  DebugAssert(static_cast<bool>(_left_child),
              "Default implementation of derive_statistics_from() requires a left child, override in concrete node "
              "implementation for different behavior");
  DebugAssert(!static_cast<bool>(_right_child),
              "Default implementation of derive_statistics_from() cannot have a right_child");

  return left_child->get_statistics();
}

const std::vector<std::string>& AbstractASTNode::output_column_names() const {
  /**
   * This function has to be overwritten if columns or their order are in any way redefined by this Node.
   * Examples include Projections, Aggregates, and Joins.
   */
  DebugAssert(_left_child, "Node has no left child and therefore must override this function.");
  return _left_child->output_column_names();
}

const std::vector<ColumnID>& AbstractASTNode::output_column_id_to_input_column_id() const {
  /**
   * This function has to be overwritten if columns or their order are in any way redefined by this Node.
   * Examples include Projections, Aggregates, and Joins.
   */
  DebugAssert(_left_child, "Node has no left child and therefore must override this function.");
  return _left_child->output_column_id_to_input_column_id();
}

size_t AbstractASTNode::output_col_count() const { return output_column_names().size(); }

ColumnID AbstractASTNode::get_column_id_by_named_column_reference(
    const NamedColumnReference& named_column_reference) const {
  const auto column_id = find_column_id_by_named_column_reference(named_column_reference);
  DebugAssert(column_id,
              std::string("NamedColumnReference ") + named_column_reference.column_name + " could not be resolved.");
  return *column_id;
}

std::optional<ColumnID> AbstractASTNode::find_column_id_by_named_column_reference(
    const NamedColumnReference& named_column_reference) const {
  /**
   * This function has to be overwritten if columns or their order are in any way redefined by this Node.
   * Examples include Projections, Aggregates, and Joins.
   */
  DebugAssert(_left_child,
              "Node has no left child and therefore must override this function OR the function is not supported on "
              "this node type.");

  auto named_column_reference_without_local_alias = _resolve_local_alias(named_column_reference);
  if (!named_column_reference_without_local_alias) {
    return {};
  } else {
    return _left_child->find_column_id_by_named_column_reference(*named_column_reference_without_local_alias);
  }
}

bool AbstractASTNode::knows_table(const std::string& table_name) const {
  /**
   * This function might have to be overwritten if a node can handle different input tables, e.g. a JOIN.
   */
  DebugAssert(_left_child,
              "Node has no left child and therefore must override this function OR the function is not supported on "
              "this node type.");
  if (_table_alias) {
    return *_table_alias == table_name;
  } else {
    return _left_child->knows_table(table_name);
  }
}

std::vector<ColumnID> AbstractASTNode::get_output_column_ids() const {
  std::vector<ColumnID> column_ids(output_col_count());
  std::iota(column_ids.begin(), column_ids.end(), 0);
  return column_ids;
}

std::vector<ColumnID> AbstractASTNode::get_output_column_ids_for_table(const std::string& table_name) const {
  /**
   * This function might have to be overwritten if a node can handle different input tables, e.g. a JOIN.
   */
  DebugAssert(_left_child,
              "Node has no left child and therefore must override this function OR the function is not supported on "
              "this node type.");

  if (!knows_table(table_name)) {
    return {};
  }

  if (_table_alias && *_table_alias == table_name) {
    return get_output_column_ids();
  }

  return _left_child->get_output_column_ids_for_table(table_name);
}

void AbstractASTNode::remove_from_tree() {
  Assert(!_right_child, "Can't remove a node with two children");

  auto parent = _parent.lock();

  if (parent) {
    parent->set_left_child(_left_child);  // Note: It's totally fine for _left_child to be a nullptr
  } else if (_left_child) {
    _left_child->clear_parent();
  }
}

void AbstractASTNode::replace_in_tree(const std::shared_ptr<AbstractASTNode>& node_to_replace) {
  Assert(!_left_child && !_right_child && !parent(),
         "Can't put a Node that's already part of a tree into another tree. Call remove_from_tree() first");

  set_left_child(node_to_replace->left_child());
  set_right_child(node_to_replace->right_child());

  auto parent = node_to_replace->parent();
  if (parent) {
    if (parent->left_child() == node_to_replace) {
      parent->set_left_child(shared_from_this());
    } else {
      Assert(parent->right_child() == shared_from_this(), "Invalid binary tree");
      parent->set_right_child(shared_from_this());
    }
  }
}

void AbstractASTNode::set_alias(const std::optional<std::string>& table_alias) { _table_alias = table_alias; }

void AbstractASTNode::print(std::ostream& out, std::vector<bool> levels) const {
  const auto max_level = levels.empty() ? 0 : levels.size() - 1;
  for (size_t level = 0; level < max_level; ++level) {
    if (levels[level]) {
      out << " | ";
    } else {
      out << "   ";
    }
  }

  if (!levels.empty()) {
    out << " \\_";
  }
  out << description() << std::endl;

  levels.emplace_back(right_child() != nullptr);

  if (left_child()) {
    left_child()->print(out, levels);
  }
  if (right_child()) {
    levels.back() = false;
    right_child()->print(out, levels);
  }

  levels.pop_back();
}

std::string AbstractASTNode::get_verbose_column_name(ColumnID column_id) const {
  Assert(!_right_child, "Nodes with both children need to override get_verbose_column_name()");

  /**
   *  A AbstractASTNode without a left child should generally be a StoredTableNode, which overrides this function. But
   *  since get_verbose_column_name() is just a convenience function we don't want to force anyone to override this
   *  function when experimenting with nodes and handle the case of no left child here as well.
   */
  if (!_left_child) {
    if (_table_alias) {
      return *_table_alias + "." + output_column_names()[column_id];
    }

    return output_column_names()[column_id];
  }

  const auto verbose_name = _left_child->get_verbose_column_name(column_id);

  if (_table_alias) {
    return *_table_alias + "." + verbose_name;
  }

  return verbose_name;
}

std::optional<NamedColumnReference> AbstractASTNode::_resolve_local_alias(const NamedColumnReference& reference) const {
  if (reference.table_name && _table_alias) {
    if (*reference.table_name == *_table_alias) {
      // The used table name is the alias of this table. Remove id from the NamedColumnReference for further search
      auto reference_without_local_alias = reference;
      reference_without_local_alias.table_name = std::nullopt;
      return reference_without_local_alias;
    } else {
      return {};
    }
  }
  return reference;
}

std::string NamedColumnReference::as_string() const {
  std::stringstream ss;
  if (table_name) ss << *table_name << ".";
  ss << column_name;
  return ss.str();
}

}  // namespace opossum<|MERGE_RESOLUTION|>--- conflicted
+++ resolved
@@ -69,19 +69,18 @@
   _on_child_changed();
 }
 
-<<<<<<< HEAD
 void AbstractASTNode::set_children(const std::shared_ptr<AbstractASTNode>& left,
                                    const std::shared_ptr<AbstractASTNode>& right) {
   set_left_child(left);
   set_right_child(right);
-=======
+}
+
 void AbstractASTNode::set_child(ASTChildSide side, const std::shared_ptr<AbstractASTNode>& child) {
   if (side == ASTChildSide::Left) {
     set_left_child(child);
   } else {
     set_right_child(child);
   }
->>>>>>> 904e792a
 }
 
 ASTNodeType AbstractASTNode::type() const { return _type; }
