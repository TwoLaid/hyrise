--- conflicted
+++ resolved
@@ -287,7 +287,7 @@
 void AbstractASTNode::set_alias(const std::optional<std::string>& table_alias) { _table_alias = table_alias; }
 
 ColumnOrigins AbstractASTNode::get_column_origins() const {
-  ColumnOrigins column_origins(output_col_count());
+  ColumnOrigins column_origins(output_column_count());
 
   for (size_t column_idx = 0; column_idx < column_origins.size(); ++column_idx) {
     column_origins[column_idx] = get_column_origin(make_column_id(column_idx));
@@ -297,9 +297,9 @@
 }
 
 ColumnOrigin AbstractASTNode::get_column_origin(ColumnID column_id) const {
-  DebugAssert(column_id < output_column_id_to_input_column_id().size(), "ColumnID out of range");
-
-  const auto input_column_id = output_column_id_to_input_column_id()[column_id];
+  DebugAssert(column_id < output_column_ids_to_input_column_ids().size(), "ColumnID out of range");
+
+  const auto input_column_id = output_column_ids_to_input_column_ids()[column_id];
   if (input_column_id == INVALID_COLUMN_ID) {
     return {shared_from_this(), column_id};
   }
@@ -318,7 +318,7 @@
   const auto post_ordering_column_origins = get_column_origins();
   const auto column_id_mapping = ast_generate_column_id_mapping(prev_column_origins, get_column_origins());
 
-  _propagate_column_id_mapping_to_parent(column_id_mapping);
+  _propagate_column_id_mapping_to_parents(column_id_mapping);
 }
 
 void AbstractASTNode::map_column_ids(const ColumnIDMapping& column_id_mapping,
@@ -329,9 +329,9 @@
    */
 
   DebugAssert(left_child() && !right_child(), "Need left child and no right child.");
-  DebugAssert(column_id_mapping.size() == left_child()->output_col_count(), "Invalid column_id_mapping");
-
-  _propagate_column_id_mapping_to_parent(column_id_mapping);
+  DebugAssert(column_id_mapping.size() == left_child()->output_column_count(), "Invalid column_id_mapping");
+
+  _propagate_column_id_mapping_to_parents(column_id_mapping);
 }
 
 void AbstractASTNode::print(std::ostream& out, std::vector<bool> levels) const {
@@ -409,13 +409,12 @@
   return reference;
 }
 
-<<<<<<< HEAD
-void AbstractASTNode::_propagate_column_id_mapping_to_parent(const ColumnIDMapping& column_id_mapping) {
-  auto parent = _parent.lock();
-  if (parent) {
-    parent->map_column_ids(column_id_mapping, get_child_side());
-  }
-=======
+void AbstractASTNode::_propagate_column_id_mapping_to_parents(const ColumnIDMapping& column_id_mapping) {
+  for (auto& parent : parents()) {
+    parent->map_column_ids(column_id_mapping, get_child_side(parent));
+  }
+}
+
 void AbstractASTNode::_child_changed() {
   _statistics.reset();
   _output_column_ids_to_input_column_ids.reset();
@@ -447,12 +446,4 @@
   _parents.emplace_back(parent);
 }
 
-std::string NamedColumnReference::as_string() const {
-  std::stringstream ss;
-  if (table_name) ss << *table_name << ".";
-  ss << column_name;
-  return ss.str();
->>>>>>> 69ae5352
-}
-
 }  // namespace opossum