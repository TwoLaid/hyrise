--- conflicted
+++ resolved
@@ -231,7 +231,6 @@
   levels.pop_back();
 }
 
-<<<<<<< HEAD
 std::string AbstractASTNode::get_verbose_column_name(ColumnID column_id) const {
   Assert(!_right_child, "Nodes with both children need to override get_verbose_column_name()");
 
@@ -257,10 +256,7 @@
   return verbose_name;
 }
 
-optional<NamedColumnReference> AbstractASTNode::_resolve_local_alias(const NamedColumnReference &reference) const {
-=======
 std::optional<NamedColumnReference> AbstractASTNode::_resolve_local_alias(const NamedColumnReference& reference) const {
->>>>>>> 295ed6c5
   if (reference.table_name && _table_alias) {
     if (*reference.table_name == *_table_alias) {
       // The used table name is the alias of this table. Remove id from the NamedColumnReference for further search
