--- conflicted
+++ resolved
@@ -9,34 +9,13 @@
 #include "optimizer/expression/expression_node.hpp"
 
 #include "common.hpp"
-<<<<<<< HEAD
 #include "types.hpp"
-=======
-#include "optimizer/expression/expression_node.hpp"
->>>>>>> 08a3a9ee
 #include "utils/assert.hpp"
 
 namespace opossum {
 
 ProjectionNode::ProjectionNode(const std::vector<std::shared_ptr<ExpressionNode>>& column_expressions)
-<<<<<<< HEAD
     : AbstractASTNode(ASTNodeType::Projection), _column_expressions(column_expressions) {}
-=======
-    : AbstractASTNode(ASTNodeType::Projection), _column_expressions(column_expressions) {
-  std::transform(column_expressions.begin(), column_expressions.end(), std::back_inserter(_output_column_names),
-                 [](std::shared_ptr<ExpressionNode> expression) -> std::string {
-                   switch (expression->type()) {
-                     case ExpressionType::ColumnIdentifier:
-                       return expression->name();
-                     case ExpressionType::FunctionIdentifier:
-                       return expression->to_expression_string();
-                     default:
-                       Fail("Expression is not a supported type");
-                       return "";
-                   }
-                 });
-}
->>>>>>> 08a3a9ee
 
 std::string ProjectionNode::description() const {
   std::ostringstream desc;
@@ -74,7 +53,7 @@
       _output_column_names.emplace_back(*expression->alias());
     }
 
-    if (expression->type() == ExpressionType::ColumnReference) {
+    if (expression->type() == ExpressionType::ColumnIdentifier) {
       _output_column_ids.emplace_back(expression->column_id());
 
       if (!expression->alias()) {
@@ -119,7 +98,7 @@
   for (ColumnID::base_type column_idx = 0; column_idx < output_column_names().size(); column_idx++) {
     const auto& column_expression = _column_expressions[column_idx];
 
-    if (child_column_id && column_expression->type() == ExpressionType::ColumnReference &&
+    if (child_column_id && column_expression->type() == ExpressionType::ColumnIdentifier &&
         column_expression->column_id() == *child_column_id) {
       Assert(!column_id, "Column name " + column_identifier.column_name + " is ambiguous.");
       column_id = ColumnID{column_idx};
@@ -164,8 +143,4 @@
   return ColumnID{static_cast<ColumnID::base_type>(idx)};
 }
 
-const std::vector<std::shared_ptr<ExpressionNode>> ProjectionNode::column_expressions() const {
-  return _column_expressions;
-}
-
 }  // namespace opossum