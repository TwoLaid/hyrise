--- conflicted
+++ resolved
@@ -50,14 +50,10 @@
   return _output_column_id_to_input_column_id;
 }
 
-<<<<<<< HEAD
 const std::vector<std::string>& JoinNode::output_column_names() const {
   Assert(left_child(), "Child not set, can't know output column names without it");
   return _output_column_names;
 }
-=======
-const std::vector<std::string>& JoinNode::output_column_names() const { return _output_column_names; }
->>>>>>> be47d78a
 
 optional<ColumnID> JoinNode::find_column_id_by_named_column_reference(
     const NamedColumnReference& named_column_reference) const {
@@ -115,8 +111,6 @@
   return output_column_id;
 }
 
-<<<<<<< HEAD
-=======
 std::shared_ptr<TableStatistics> JoinNode::derive_statistics_from(
     const std::shared_ptr<AbstractASTNode>& left_child, const std::shared_ptr<AbstractASTNode>& right_child) const {
   Fail("Join statistics not available yet");  // TODO(anyone) fix once join statistics are in
@@ -124,7 +118,6 @@
   // return left_child->get_statistics()->join_...
 }
 
->>>>>>> be47d78a
 bool JoinNode::knows_table(const std::string& table_name) const {
   DebugAssert(left_child() && right_child(), "JoinNode must have two children.");
   return left_child()->knows_table(table_name) || right_child()->knows_table(table_name);
