--- conflicted
+++ resolved
@@ -36,24 +36,14 @@
 
 const std::string& StoredTableNode::table_name() const { return _table_name; }
 
-<<<<<<< HEAD
-optional<ColumnID> StoredTableNode::find_column_id_by_column_identifier_name(
-    const ColumnIdentifierName& column_identifier_name) const {
-  if (column_identifier_name.table_name && !knows_table(*column_identifier_name.table_name)) {
-=======
 optional<ColumnID> StoredTableNode::find_column_id_by_named_column_reference(
     const NamedColumnReference& named_column_reference) const {
   if (named_column_reference.table_name && !knows_table(*named_column_reference.table_name)) {
->>>>>>> c46160ee
     return nullopt;
   }
 
   const auto& columns = output_column_names();
-<<<<<<< HEAD
-  const auto iter = std::find(columns.begin(), columns.end(), column_identifier_name.column_name);
-=======
   const auto iter = std::find(columns.begin(), columns.end(), named_column_reference.column_name);
->>>>>>> c46160ee
 
   if (iter == columns.end()) {
     return nullopt;
