#include "sort_node.hpp"

<<<<<<< HEAD
#include <boost/lexical_cast.hpp>
=======
#include <sstream>
>>>>>>> 8a17c10c
#include <string>
#include <vector>

#include "constant_mappings.hpp"

#include "types.hpp"

namespace opossum {

<<<<<<< HEAD
SortNode::SortNode(const ColumnID column_id, const bool asc)
    : AbstractASTNode(ASTNodeType::Sort), _column_id(column_id), _ascending(asc) {}

std::string SortNode::description() const {
  return "Sort: " + boost::lexical_cast<std::string>(_column_id) + " (" + (_ascending ? "asc" : "desc") + ")";
}

ColumnID SortNode::column_id() const { return _column_id; }
=======
OrderByDefinition::OrderByDefinition(const std::string &column_name, const OrderByMode order_by_mode)
    : column_name(column_name), order_by_mode(order_by_mode) {}

SortNode::SortNode(const std::vector<OrderByDefinition> &order_by_definitions)
    : AbstractASTNode(ASTNodeType::Sort), _order_by_definitions(order_by_definitions) {}

std::string SortNode::description() const {
  std::ostringstream s;

  auto stream_aggregate = [&](const OrderByDefinition &definition) {
    s << definition.column_name << " (" << order_by_mode_to_string.at(definition.order_by_mode) + ")";
  };

  s << "Sort: ";

  auto it = _order_by_definitions.begin();
  if (it != _order_by_definitions.end()) {
    stream_aggregate(*it);
    ++it;
  }

  for (; it != _order_by_definitions.end(); ++it) {
    s << ", ";
    stream_aggregate(*it);
  }

  return s.str();
}
>>>>>>> 8a17c10c

const std::vector<OrderByDefinition> &SortNode::order_by_definitions() const { return _order_by_definitions; }

}  // namespace opossum<|MERGE_RESOLUTION|>--- conflicted
+++ resolved
@@ -1,10 +1,7 @@
 #include "sort_node.hpp"
 
-<<<<<<< HEAD
 #include <boost/lexical_cast.hpp>
-=======
 #include <sstream>
->>>>>>> 8a17c10c
 #include <string>
 #include <vector>
 
@@ -14,18 +11,8 @@
 
 namespace opossum {
 
-<<<<<<< HEAD
-SortNode::SortNode(const ColumnID column_id, const bool asc)
-    : AbstractASTNode(ASTNodeType::Sort), _column_id(column_id), _ascending(asc) {}
-
-std::string SortNode::description() const {
-  return "Sort: " + boost::lexical_cast<std::string>(_column_id) + " (" + (_ascending ? "asc" : "desc") + ")";
-}
-
-ColumnID SortNode::column_id() const { return _column_id; }
-=======
-OrderByDefinition::OrderByDefinition(const std::string &column_name, const OrderByMode order_by_mode)
-    : column_name(column_name), order_by_mode(order_by_mode) {}
+OrderByDefinition::OrderByDefinition(const ColumnID column_id, const OrderByMode order_by_mode)
+    : column_id(column_id), order_by_mode(order_by_mode) {}
 
 SortNode::SortNode(const std::vector<OrderByDefinition> &order_by_definitions)
     : AbstractASTNode(ASTNodeType::Sort), _order_by_definitions(order_by_definitions) {}
@@ -34,7 +21,8 @@
   std::ostringstream s;
 
   auto stream_aggregate = [&](const OrderByDefinition &definition) {
-    s << definition.column_name << " (" << order_by_mode_to_string.at(definition.order_by_mode) + ")";
+    s << boost::lexical_cast<std::string>(definition.column_id);
+    s << " (" << order_by_mode_to_string.at(definition.order_by_mode) + ")";
   };
 
   s << "Sort: ";
@@ -52,7 +40,6 @@
 
   return s.str();
 }
->>>>>>> 8a17c10c
 
 const std::vector<OrderByDefinition> &SortNode::order_by_definitions() const { return _order_by_definitions; }
 
