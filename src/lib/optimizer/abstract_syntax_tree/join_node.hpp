#pragma once

#include <string>
#include <unordered_map>
#include <utility>
#include <vector>

#include "all_parameter_variant.hpp"
#include "all_type_variant.hpp"
#include "common.hpp"
#include "types.hpp"

#include "optimizer/abstract_syntax_tree/abstract_ast_node.hpp"

namespace opossum {

/**
 * This node type is used to represent any type of Join, including cross products.
 * The idea is that the optimizer is able to decide on the physical join implementation.
 */
class JoinNode : public AbstractASTNode {
 public:
  explicit JoinNode(const JoinMode join_mode);

  JoinNode(const JoinMode join_mode, const std::pair<ColumnID, ColumnID> &join_column_ids, const ScanType scan_type);

  optional<std::pair<ColumnID, ColumnID>> join_column_ids() const;
  optional<ScanType> scan_type() const;
  JoinMode join_mode() const;

  std::string description() const override;
  const std::vector<ColumnID> &output_column_ids() const override;
  const std::vector<std::string> &output_column_names() const override;
  bool manages_table(const std::string &table_name) const override;
<<<<<<< HEAD

  optional<ColumnID> find_column_id_for_column_identifier(const ColumnIdentifier &column_identifier) const override;
=======
  optional<ColumnID> find_column_id_for_column_identifier_name(
      const ColumnIdentifierName &column_identifier_name) const override;
>>>>>>> 061443e9

 protected:
  void _on_child_changed() override;

 private:
  JoinMode _join_mode;
  optional<std::pair<ColumnID, ColumnID>> _join_column_ids;
  optional<ScanType> _scan_type;

  std::vector<ColumnID> _output_column_ids;
  std::vector<std::string> _output_column_names;
};

}  // namespace opossum<|MERGE_RESOLUTION|>--- conflicted
+++ resolved
@@ -32,13 +32,9 @@
   const std::vector<ColumnID> &output_column_ids() const override;
   const std::vector<std::string> &output_column_names() const override;
   bool manages_table(const std::string &table_name) const override;
-<<<<<<< HEAD
 
-  optional<ColumnID> find_column_id_for_column_identifier(const ColumnIdentifier &column_identifier) const override;
-=======
   optional<ColumnID> find_column_id_for_column_identifier_name(
       const ColumnIdentifierName &column_identifier_name) const override;
->>>>>>> 061443e9
 
  protected:
   void _on_child_changed() override;
