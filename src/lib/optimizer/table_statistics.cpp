--- conflicted
+++ resolved
@@ -103,13 +103,8 @@
 std::shared_ptr<TableStatistics> TableStatistics::generate_predicated_join_statistics(
     const std::shared_ptr<TableStatistics>& right_table_stats, const JoinMode mode,
     const std::pair<ColumnID, ColumnID> column_ids, const ScanType scan_type) {
-<<<<<<< HEAD
-  DebugAssert(mode != JoinMode::Cross && mode != JoinMode::Natural,
-              "Specified JoinMode must specify neither column ids nor scan type.");
-=======
   DebugAssert(mode != JoinMode::Cross, "Use function generate_cross_join_statistics for cross joins.");
   DebugAssert(mode != JoinMode::Natural, "Natural joins are not supported by statistics component.");
->>>>>>> be47d78a
 
   /**
    * The approach to calculate the join table statistics is to split the join into a cross join followed by a predicate.
@@ -120,11 +115,7 @@
    *
    * For left/right/outer joins the occurring null values will result in changed null value ratios in partial/all column
    * statistics of the join statistics.
-<<<<<<< HEAD
-   * To calculate the changed ratios the new total number of null values in a column as well as the join table row count
-=======
    * To calculate the changed ratios, the new total number of null values in a column as well as the join table row count
->>>>>>> be47d78a
    * are necessary. Remember that statistics component assumes NULL != NULL semantics.
    *
    * The calculation of null values is shown by following SQL query: SELECT * FROM TABLE_1 OUTER JOIN TABLE_2 ON a = c
@@ -140,18 +131,12 @@
    *                                     2    | 10   | NULL | 40      RIGHT +1 extra rows
    *                                     NULL | 20   | NULL | 40      OUTER +3 extra rows (the ones from LEFT & RIGHT)
    *
-<<<<<<< HEAD
-   * To start with, the cross join row count is calculated: 3 * 2 = 6
-   * Then the predicate selectivity is calculated: 1/2 * left-non-null * right-non-null = 1/2 * 2/3 * 1/2 = 1/6
-   * For an inner join, the row count would then be: 6 * 1/6 = 1
-=======
    * First, the cross join row count is calculated: 3 * 2 = 6
    * Then, the selectivity for non-null values is calculated: 1/2 (50% of the non-null values from column a match the
    * value 1 from column c)
    * Next, the predicate selectivity is calculated: non-null predicate selectivity * left-non-null * right-non-null
    * = 1/2 * 2/3 * 1/2 = 1/6
    * For an inner join, the row count would then be: row count * predicate selectivity = 6 * 1/6 = 1
->>>>>>> be47d78a
    *
    * The selectivity calculation call also returns the new column statistics for columns a and c. Both are identical and
    * have a min, max value of 1, distinct count of 1 and a non-null value ratio of 1.
