--- conflicted
+++ resolved
@@ -66,33 +66,20 @@
   double selectivity;
   std::shared_ptr<AbstractColumnStatistics> new_column_statistics;
   if (value.type() == typeid(ColumnName)) {
-    ColumnName value_column_name = boost::get<ColumnName>(value);
-<<<<<<< HEAD
-    auto value_column_statistics = get_column_statistics(value_column_name);
+    const ColumnID value_column_id = table->column_id_by_name(boost::get<ColumnName>(value));
+    auto value_column_statistics = get_column_statistics(value_column_id);
     std::shared_ptr<AbstractColumnStatistics> new_value_column_statistics;
     std::tie(selectivity, new_column_statistics, new_value_column_statistics) =
-=======
-    auto value_column_statistics = get_column_statistics(table->column_id_by_name(value_column_name));
-    std::tie(selectivity, new_column_statistic) =
->>>>>>> 7d24fe92
         old_column_statistic->predicate_selectivity(scan_type, value_column_statistics, value2);
     if (new_value_column_statistics != nullptr) {
-      clone->_column_statistics[value_column_name] = new_value_column_statistics;
+      clone->_column_statistics[value_column_id] = new_value_column_statistics;
     }
   } else {
     auto casted_value1 = boost::get<AllTypeVariant>(value);
-<<<<<<< HEAD
     std::tie(selectivity, new_column_statistics) = old_column_statistic->predicate_selectivity(scan_type, casted_value1, value2);
   }
   if (new_column_statistics != nullptr) {
-    clone->_column_statistics[column_name] = new_column_statistics;
-=======
-    std::tie(selectivity, new_column_statistic) =
-        old_column_statistic->predicate_selectivity(scan_type, casted_value1, value2);
-  }
-  if (new_column_statistic != nullptr) {
-    clone->_column_statistics[column_id] = new_column_statistic;
->>>>>>> 7d24fe92
+    clone->_column_statistics[column_id] = new_column_statistics;
   }
   clone->_row_count *= selectivity;
 
