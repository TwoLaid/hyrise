--- conflicted
+++ resolved
@@ -66,20 +66,11 @@
   if (value.type() == typeid(ColumnName)) {
     ColumnName value_column_name = boost::get<ColumnName>(value);
     auto value_column_statistics = get_column_statistics(value_column_name);
-<<<<<<< HEAD
     std::tie(selectivity, new_column_statistic) =
-        old_column_statistic->predicate_selectivity(op, value_column_statistics, value2);
+        old_column_statistic->predicate_selectivity(scan_type, value_column_statistics, value2);
   } else {
     auto casted_value1 = boost::get<AllTypeVariant>(value);
-    std::tie(selectivity, new_column_statistic) = old_column_statistic->predicate_selectivity(op, casted_value1, value2);
-=======
-    std::tie(selectivity, column_statistic) =
-        column_statistics->predicate_selectivity(scan_type, value_column_statistics, value2);
-  } else {
-    auto casted_value1 = boost::get<AllTypeVariant>(value);
-    std::tie(selectivity, column_statistic) =
-        column_statistics->predicate_selectivity(scan_type, casted_value1, value2);
->>>>>>> 7b26656b
+    std::tie(selectivity, new_column_statistic) = old_column_statistic->predicate_selectivity(scan_type, casted_value1, value2);
   }
   if (new_column_statistic != nullptr) {
     clone->_column_statistics[column_name] = new_column_statistic;
