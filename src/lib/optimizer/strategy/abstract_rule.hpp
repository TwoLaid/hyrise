#pragma once

#include <memory>

namespace opossum {

// potential issues with optimization strategies are documented here:
// https://github.com/hyrise/zweirise/wiki/potential_issues

class AbstractASTNode;

class AbstractRule {
 public:
  /**
   * This function applies the concrete Optimizer Rule to an AST.
   * apply_to() is intended to be called recursively by the concrete rule.
   * The optimizer will pass the immutable ASTRootNode to this function.
   * @return whether the rule changed the AST, used to stop the optimizers iteration
   */
  virtual bool apply_to(const std::shared_ptr<AbstractASTNode>& root) = 0;

 protected:
  /**
<<<<<<< HEAD
   * IMPORTANT: Takes a copy of the node because applying this rule to children of this node might remove this node from
   * the tree,
   * which might result in this node being deleted if we don't take a copy of the shared_ptr here.
=======
   * IMPORTANT: Takes a copy of the node ptr because applying this rule to children of this node might remove this node
   * from the tree, which might result in this node being deleted if we don't take a copy of the shared_ptr here.
>>>>>>> be47d78a
   */
  bool _apply_to_children(std::shared_ptr<AbstractASTNode> node);
};

}  // namespace opossum<|MERGE_RESOLUTION|>--- conflicted
+++ resolved
@@ -21,14 +21,8 @@
 
  protected:
   /**
-<<<<<<< HEAD
-   * IMPORTANT: Takes a copy of the node because applying this rule to children of this node might remove this node from
-   * the tree,
-   * which might result in this node being deleted if we don't take a copy of the shared_ptr here.
-=======
    * IMPORTANT: Takes a copy of the node ptr because applying this rule to children of this node might remove this node
    * from the tree, which might result in this node being deleted if we don't take a copy of the shared_ptr here.
->>>>>>> be47d78a
    */
   bool _apply_to_children(std::shared_ptr<AbstractASTNode> node);
 };
