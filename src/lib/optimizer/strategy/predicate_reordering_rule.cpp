--- conflicted
+++ resolved
@@ -40,17 +40,6 @@
   // Store original child and parent
   auto child = predicates.back()->left_child();
   auto parent = predicates.front()->parent();
-<<<<<<< HEAD
-
-  const auto sort_predicate = [&](auto& l, auto& r) {
-    return l->get_statistics_from(child)->row_count() > r->get_statistics_from(child)->row_count();
-  };
-
-  if (std::is_sorted(predicates.begin(), predicates.end(), sort_predicate)) {
-    return false;
-  }
-
-=======
 
   const auto sort_predicate = [&](auto& l, auto& r) {
     return l->derive_statistics_from(child)->row_count() > r->derive_statistics_from(child)->row_count();
@@ -60,7 +49,6 @@
     return false;
   }
 
->>>>>>> be47d78a
   // Sort in descending order
   std::sort(predicates.begin(), predicates.end(), sort_predicate);
 
