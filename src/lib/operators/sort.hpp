--- conflicted
+++ resolved
@@ -29,18 +29,10 @@
 class Sort : public AbstractReadOnlyOperator {
  public:
   // The parameter chunk_size sets the chunk size of the output table, which will always be materialized
-<<<<<<< HEAD
   Sort(const std::shared_ptr<const AbstractOperator> in, const ColumnID column_id, const bool ascending = true,
        const size_t output_chunk_size = 0);
 
-  const ColumnID column_id() const;
-  bool ascending() const;
-=======
-  Sort(const std::shared_ptr<const AbstractOperator> in, const std::string &sort_column_name,
-       const bool ascending = true, const size_t output_chunk_size = 0);
->>>>>>> 08a3a9ee
-
-  const std::string &sort_column_name() const;
+  ColumnID column_id() const;
   bool ascending() const;
 
   const std::string name() const override;
