#pragma once

#include <cstdint>

#include <algorithm>
#include <functional>
#include <memory>
#include <string>
#include <tuple>
#include <utility>
#include <vector>

#include "abstract_read_only_operator.hpp"
#include "optimizer/expression.hpp"
#include "storage/chunk.hpp"
#include "storage/dictionary_column.hpp"
#include "storage/reference_column.hpp"
#include "types.hpp"

namespace opossum {

/**
 * Operator to select a subset of the set of all columns found in the table
 *
 * Note: Projection does not support null values at the moment
 */
class Projection : public AbstractReadOnlyOperator {
 public:
  using ColumnExpressions = std::vector<std::shared_ptr<Expression>>;

  Projection(const std::shared_ptr<const AbstractOperator> in, const ColumnExpressions& column_expressions);

  const std::string name() const override;
  uint8_t num_in_tables() const override;
  uint8_t num_out_tables() const override;

  const ColumnExpressions& column_expressions() const;

  std::shared_ptr<AbstractOperator> recreate(const std::vector<AllParameterVariant>& args) const override;

  /**
   * The dummy table is used for literal projections that have no input table.
   * This was introduce to allow queries like INSERT INTO tbl VALUES (1, 2, 3);
   * Because each INSERT uses a projection as input, the above case needs to project the three
   * literals (1, 2, 3) without any specific input table. Therefore, this dummy table is used instead.
   *
   * The dummy table contains one (value) column with one row. This way, the above projection
   * contains exactly one row with the given literals.
   */
  class DummyTable : public Table {
   public:
    DummyTable() : Table(0) {
      add_column("dummy", "int");
      append(std::vector<AllTypeVariant>{0});
    }
  };

  static std::shared_ptr<Table> dummy_table();

 protected:
  ColumnExpressions _column_expressions;

<<<<<<< HEAD
  class ColumnCreator {
   public:
    template <typename T>
    static void run(Chunk& chunk, const ChunkID chunk_id, const std::shared_ptr<Expression>& expression,
                    std::shared_ptr<const Table> input_table_left) {
      // check whether term is a just a simple column and bypass this column
      if (expression->type() == ExpressionType::ColumnIdentifier) {
        auto bypassed_column = input_table_left->get_chunk(chunk_id).get_column(expression->column_id());
        return chunk.add_column(bypassed_column);
      }
=======
  template <typename T>
  static void create_column(boost::hana::basic_type<T> type, Chunk& chunk, const ChunkID chunk_id,
                            const std::shared_ptr<Expression>& expression,
                            std::shared_ptr<const Table> input_table_left) {
    // check whether term is a just a simple column and bypass this column
    if (expression->type() == ExpressionType::Column) {
      auto bypassed_column = input_table_left->get_chunk(chunk_id).get_column(expression->column_id());
      return chunk.add_column(bypassed_column);
    }
>>>>>>> c46160ee

    std::shared_ptr<BaseColumn> column;

    if (expression->is_null_literal()) {
      // fill a nullable column with NULLs
      auto row_count = input_table_left->get_chunk(chunk_id).size();
      auto null_values = pmr_concurrent_vector<bool>(row_count, true);
      auto values = pmr_concurrent_vector<T>(row_count);

      column = std::make_shared<ValueColumn<T>>(std::move(values), std::move(null_values));
    } else {
      // fill a value column with the specified literal
      auto values = evaluate_expression<T>(expression, input_table_left, chunk_id);
      column = std::make_shared<ValueColumn<T>>(std::move(values));
    }

<<<<<<< HEAD
=======
    chunk.add_column(column);
  }

>>>>>>> c46160ee
  static const std::string get_type_of_expression(const std::shared_ptr<Expression>& expression,
                                                  const std::shared_ptr<const Table>& table);

  /**
   * This function evaluates the given expression on a single chunk.
   * It returns a vector containing the materialized values resulting from the expression.
   */
  template <typename T>
  static const tbb::concurrent_vector<T> evaluate_expression(const std::shared_ptr<Expression>& expression,
                                                             const std::shared_ptr<const Table> table,
                                                             const ChunkID chunk_id) {
    /**
     * Handle Literal
     * This is only used if the Literal represents a constant column, e.g. in 'SELECT 5 FROM table_a'.
     * On the other hand this is not used for nested arithmetic Expressions, such as 'SELECT a + 5 FROM table_a'.
     */
    if (expression->type() == ExpressionType::Literal) {
      return tbb::concurrent_vector<T>(table->get_chunk(chunk_id).size(), boost::get<T>(expression->value()));
    }

    /**
     * Handle column reference
     */
<<<<<<< HEAD
    if (expression->type() == ExpressionType::ColumnIdentifier) {
=======
    if (expression->type() == ExpressionType::Column) {
>>>>>>> c46160ee
      auto column = table->get_chunk(chunk_id).get_column(expression->column_id());

      if (auto value_column = std::dynamic_pointer_cast<ValueColumn<T>>(column)) {
        // values are copied
        return value_column->values();
      }
      if (auto dict_column = std::dynamic_pointer_cast<DictionaryColumn<T>>(column)) {
        return dict_column->materialize_values();
      }
      if (auto ref_column = std::dynamic_pointer_cast<ReferenceColumn>(column)) {
        return ref_column->template materialize_values<T>();  // Clang needs the template prefix
      }

      Fail("Materializing chunk failed.");
    }

    /**
     * Handle arithmetic expression
     */
    Assert(expression->is_arithmetic_operator(), "Projection only supports literals, column refs and arithmetics");

    const auto& arithmetic_operator_function = get_operator_function<T>(expression->type());

    tbb::concurrent_vector<T> values;
    values.resize(table->get_chunk(chunk_id).size());

    const auto& left = expression->left_child();
    const auto& right = expression->right_child();
    const auto left_is_literal = left->type() == ExpressionType::Literal;
    const auto right_is_literal = right->type() == ExpressionType::Literal;

    if (left_is_literal && right_is_literal) {
      std::fill(values.begin(), values.end(),
                arithmetic_operator_function(boost::get<T>(left->value()), boost::get<T>(right->value())));
    } else if (right_is_literal) {
      auto left_values = evaluate_expression<T>(left, table, chunk_id);
      auto right_value = boost::get<T>(right->value());
      // apply operator function to both vectors
      std::transform(left_values.begin(), left_values.end(), values.begin(),
                     [&](T left_value) { return arithmetic_operator_function(left_value, right_value); });

    } else if (left_is_literal) {
      auto right_values = evaluate_expression<T>(right, table, chunk_id);
      auto left_value = boost::get<T>(left->value());
      // apply operator function to both vectors
      std::transform(right_values.begin(), right_values.end(), values.begin(),
                     [&](T right_value) { return arithmetic_operator_function(left_value, right_value); });

    } else {
      auto left_values = evaluate_expression<T>(left, table, chunk_id);
      auto right_values = evaluate_expression<T>(right, table, chunk_id);

      // apply operator function to both vectors
      std::transform(left_values.begin(), left_values.end(), right_values.begin(), values.begin(),
                     arithmetic_operator_function);
    }

    return values;
  }

  /**
   * Operators that all numerical types support.
   */
  template <typename T>
  static std::function<T(const T&, const T&)> get_base_operator_function(ExpressionType type) {
    switch (type) {
      case ExpressionType::Addition:
        return std::plus<T>();
      case ExpressionType::Subtraction:
        return std::minus<T>();
      case ExpressionType::Multiplication:
        return std::multiplies<T>();
      case ExpressionType::Division:
        return std::divides<T>();

      default:
        Fail("Unknown arithmetic operator");
        return {};
    }
  }

  /**
   * Operators that integral types support.
   */
  template <typename T>
  static std::function<T(const T&, const T&)> get_operator_function(ExpressionType type) {
    if (type == ExpressionType::Modulo) return std::modulus<T>();
    return get_base_operator_function<T>(type);
  }

  std::shared_ptr<const Table> _on_execute() override;
};

/**
 * Specialized arithmetic operator implementation for std::string.
 * Two string terms can be added. Anything else is undefined.
 *
 * @returns a lambda function to solve arithmetic string terms
 *
 */
template <>
inline std::function<std::string(const std::string&, const std::string&)> Projection::get_operator_function(
    ExpressionType type) {
  Assert(type == ExpressionType::Addition, "Arithmetic operator except for addition not defined for std::string");
  return std::plus<std::string>();
}

/**
 * Specialized arithmetic operator implementation for float/double
 * Modulo on float isn't defined.
 *
 * @returns a lambda function to solve arithmetic float/double terms
 *
 */
template <>
inline std::function<float(const float&, const float&)> Projection::get_operator_function(ExpressionType type) {
  return get_base_operator_function<float>(type);
}

template <>
inline std::function<double(const double&, const double&)> Projection::get_operator_function(ExpressionType type) {
  return get_base_operator_function<double>(type);
}

}  // namespace opossum<|MERGE_RESOLUTION|>--- conflicted
+++ resolved
@@ -60,18 +60,6 @@
  protected:
   ColumnExpressions _column_expressions;
 
-<<<<<<< HEAD
-  class ColumnCreator {
-   public:
-    template <typename T>
-    static void run(Chunk& chunk, const ChunkID chunk_id, const std::shared_ptr<Expression>& expression,
-                    std::shared_ptr<const Table> input_table_left) {
-      // check whether term is a just a simple column and bypass this column
-      if (expression->type() == ExpressionType::ColumnIdentifier) {
-        auto bypassed_column = input_table_left->get_chunk(chunk_id).get_column(expression->column_id());
-        return chunk.add_column(bypassed_column);
-      }
-=======
   template <typename T>
   static void create_column(boost::hana::basic_type<T> type, Chunk& chunk, const ChunkID chunk_id,
                             const std::shared_ptr<Expression>& expression,
@@ -81,7 +69,6 @@
       auto bypassed_column = input_table_left->get_chunk(chunk_id).get_column(expression->column_id());
       return chunk.add_column(bypassed_column);
     }
->>>>>>> c46160ee
 
     std::shared_ptr<BaseColumn> column;
 
@@ -98,12 +85,9 @@
       column = std::make_shared<ValueColumn<T>>(std::move(values));
     }
 
-<<<<<<< HEAD
-=======
     chunk.add_column(column);
   }
 
->>>>>>> c46160ee
   static const std::string get_type_of_expression(const std::shared_ptr<Expression>& expression,
                                                   const std::shared_ptr<const Table>& table);
 
@@ -127,11 +111,7 @@
     /**
      * Handle column reference
      */
-<<<<<<< HEAD
-    if (expression->type() == ExpressionType::ColumnIdentifier) {
-=======
     if (expression->type() == ExpressionType::Column) {
->>>>>>> c46160ee
       auto column = table->get_chunk(chunk_id).get_column(expression->column_id());
 
       if (auto value_column = std::dynamic_pointer_cast<ValueColumn<T>>(column)) {
