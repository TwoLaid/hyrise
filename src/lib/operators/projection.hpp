#pragma once

#include <cstdint>
#include <memory>
#include <string>
#include <tuple>
#include <utility>
#include <vector>

#include "abstract_read_only_operator.hpp"
#include "optimizer/expression/expression_node.hpp"
#include "storage/chunk.hpp"
#include "storage/dictionary_column.hpp"
#include "storage/reference_column.hpp"
#include "types.hpp"

namespace opossum {

struct ProjectionDefinition;

/**
 * Operator to select a subset of the set of all columns found in the table
 *
 * Note: Projection does not support null values at the moment
 */
class Projection : public AbstractReadOnlyOperator {
 public:
<<<<<<< HEAD
  using ColumnExpressions = std::vector<std::shared_ptr<ExpressionNode>>;
=======
  // Defines one output column
  struct ProjectionDefinition {
    // Expression that will be converted into a term composition
    std::string expression;
    // Type as String
    std::string type;
    // Name of the new column
    std::string name;

    ProjectionDefinition(std::string expr, std::string type, std::string name)
        : expression(expr), type(type), name(name) {}
  };

  using ProjectionDefinitions = std::vector<ProjectionDefinition>;
>>>>>>> 059e26e0

  Projection(const std::shared_ptr<const AbstractOperator> in, const ColumnExpressions& column_expressions);

  const std::string name() const override;
  uint8_t num_in_tables() const override;
  uint8_t num_out_tables() const override;

  std::shared_ptr<AbstractOperator> recreate(const std::vector<AllParameterVariant>& args) const override;

 protected:
  std::vector<std::shared_ptr<ExpressionNode>> _column_expressions;

  class ColumnCreator {
   public:
    template <typename T>
    static void run(Chunk& chunk, const ChunkID chunk_id, const std::shared_ptr<ExpressionNode>& expression,
                    std::shared_ptr<const Table> input_table_left) {
      // check whether term is a just a simple column and bypass this column
      if (expression->type() == ExpressionType::ColumnReference) {
        auto bypassed_column =
            input_table_left->get_chunk(chunk_id).get_column(input_table_left->column_id_by_name(expression->name()));
        return chunk.add_column(bypassed_column);
      }

      auto values = evaluate_expression<T>(expression, input_table_left, chunk_id);
      auto column = std::make_shared<ValueColumn<T>>(std::move(values));

      chunk.add_column(column);
    }
  };

  static std::string evaluate_expression_type(const std::shared_ptr<ExpressionNode>& expression,
                                              const std::shared_ptr<const Table>& table);

  template <typename T>
  static const tbb::concurrent_vector<T> evaluate_expression(const std::shared_ptr<ExpressionNode>& expression,
                                                             const std::shared_ptr<const Table> table,
                                                             const ChunkID chunk_id) {
    /**
     * Handle Literal
     */
    if (expression->type() == ExpressionType::Literal) {
      return tbb::concurrent_vector<T>(table->get_chunk(chunk_id).size(), boost::get<T>(expression->value()));
    }

    /**
     * Handle column reference
     */
    if (expression->type() == ExpressionType::ColumnReference) {
      auto column = table->get_chunk(chunk_id).get_column(table->column_id_by_name(expression->name()));

      if (auto value_column = std::dynamic_pointer_cast<ValueColumn<T>>(column)) {
        // values are copied
        return value_column->values();
      }
      if (auto dict_column = std::dynamic_pointer_cast<DictionaryColumn<T>>(column)) {
        return dict_column->materialize_values();
      }
      if (auto ref_column = std::dynamic_pointer_cast<ReferenceColumn>(column)) {
        return ref_column->template materialize_values<T>();  // Clang needs the template prefix
      }

      Fail("Materializing chunk failed.");
    }

    /**
     * Handle arithmetic expression
     */
    Assert(expression->is_arithmetic_operator(), "Projection only supports literals, column refs and arithmetics");

    const auto arithmetic_op_fn = get_operator_fn<T>(expression->type());

    tbb::concurrent_vector<T> values;
    values.resize(table->get_chunk(chunk_id).size());

    const auto& left = expression->left_child();
    const auto& right = expression->right_child();
    const auto left_is_literal = left->type() == ExpressionType::Literal;
    const auto right_is_literal = right->type() == ExpressionType::Literal;

    if (left_is_literal && right_is_literal) {
      std::fill(values.begin(), values.end(),
                arithmetic_op_fn(boost::get<T>(left->value()), boost::get<T>(right->value())));
    } else if (right_is_literal) {
      auto left_values = evaluate_expression<T>(left, table, chunk_id);
      auto right_value = boost::get<T>(right->value());
      // apply operator function to both vectors
      std::transform(left_values.begin(), left_values.end(), values.begin(),
                     [&](T left_value) { return arithmetic_op_fn(left_value, right_value); });

    } else if (left_is_literal) {
      auto right_values = evaluate_expression<T>(right, table, chunk_id);
      auto left_value = boost::get<T>(left->value());
      // apply operator function to both vectors
      std::transform(right_values.begin(), right_values.end(), values.begin(),
                     [&](T right_value) { return arithmetic_op_fn(left_value, right_value); });

    } else {
      auto left_values = evaluate_expression<T>(left, table, chunk_id);
      auto right_values = evaluate_expression<T>(right, table, chunk_id);

      // apply operator function to both vectors
      std::transform(left_values.begin(), left_values.end(), right_values.begin(), values.begin(), arithmetic_op_fn);
    }

    return values;
  }

  template <typename T>
  static std::function<T(const T&, const T&)> get_base_operator_fn(ExpressionType type) {
    switch (type) {
      case ExpressionType::Addition:
        return std::plus<T>();
      case ExpressionType::Subtraction:
        return std::minus<T>();
      case ExpressionType::Multiplication:
        return std::multiplies<T>();
      case ExpressionType::Division:
        return std::divides<T>();

      default:
        Fail("Unknown arithmetic operator");
        return {};
    }
  }

  template <typename T>
  static std::function<T(const T&, const T&)> get_operator_fn(ExpressionType type) {
    if (type == ExpressionType::Modulo) return std::modulus<T>();
    return get_base_operator_fn<T>(type);
  }

  std::shared_ptr<const Table> on_execute() override;
};

/**
 * Specialized arithmetic operator implementation for std::string.
 * Two string terms can be added. Anything else is undefined.
 *
 * @returns a lambda function to solve arithmetic string terms
 *
 */
template <>
inline std::function<std::string(const std::string&, const std::string&)> Projection::get_operator_fn(
    ExpressionType type) {
  Assert(type == ExpressionType::Addition, "Arithmetic operator except for addition not defined for std::string");
  return std::plus<std::string>();
}

/**
 * Specialized arithmetic operator implementation for float/double
 * Modulo on float isn't defined.
 *
 * @returns a lambda function to solve arithmetic float/double terms
 *
 */
template <>
inline std::function<float(const float&, const float&)> Projection::get_operator_fn(ExpressionType type) {
  return get_base_operator_fn<float>(type);
}

template <>
inline std::function<double(const double&, const double&)> Projection::get_operator_fn(ExpressionType type) {
  return get_base_operator_fn<double>(type);
}

}  // namespace opossum<|MERGE_RESOLUTION|>--- conflicted
+++ resolved
@@ -1,6 +1,9 @@
 #pragma once
 
 #include <cstdint>
+
+#include <algorithm>
+#include <functional>
 #include <memory>
 #include <string>
 #include <tuple>
@@ -25,24 +28,7 @@
  */
 class Projection : public AbstractReadOnlyOperator {
  public:
-<<<<<<< HEAD
   using ColumnExpressions = std::vector<std::shared_ptr<ExpressionNode>>;
-=======
-  // Defines one output column
-  struct ProjectionDefinition {
-    // Expression that will be converted into a term composition
-    std::string expression;
-    // Type as String
-    std::string type;
-    // Name of the new column
-    std::string name;
-
-    ProjectionDefinition(std::string expr, std::string type, std::string name)
-        : expression(expr), type(type), name(name) {}
-  };
-
-  using ProjectionDefinitions = std::vector<ProjectionDefinition>;
->>>>>>> 059e26e0
 
   Projection(const std::shared_ptr<const AbstractOperator> in, const ColumnExpressions& column_expressions);
 
@@ -53,7 +39,7 @@
   std::shared_ptr<AbstractOperator> recreate(const std::vector<AllParameterVariant>& args) const override;
 
  protected:
-  std::vector<std::shared_ptr<ExpressionNode>> _column_expressions;
+  ColumnExpressions _column_expressions;
 
   class ColumnCreator {
    public:
