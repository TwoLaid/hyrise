--- conflicted
+++ resolved
@@ -56,18 +56,9 @@
 
   // Create implementation to compute the join result
   _impl = make_unique_by_column_type<AbstractJoinOperatorImpl, JoinSortMergeImpl>(
-<<<<<<< HEAD
-      left_column_type, *this, column_ids.first, column_ids.second, op, mode);
-}
-
-std::shared_ptr<AbstractOperator> JoinSortMerge::recreate(const std::vector<AllParameterVariant>& args) const {
-  Fail("Operator " + this->name() + " does not implement recreation.");
-  return {};
-=======
       left_column_type, *this, _column_ids.first, _column_ids.second, _scan_type, _mode);
 
   return _impl->_on_execute();
->>>>>>> be47d78a
 }
 
 void JoinSortMerge::_on_cleanup() { _impl.reset(); }
