--- conflicted
+++ resolved
@@ -15,11 +15,7 @@
 namespace opossum {
 
 /**
-<<<<<<< HEAD
-* TODO(arne.mayer): Not-equal joins (!=)
-=======
-* TODO(arne.mayer): Outer non-equi joins (outer <, <=, >, >=)
->>>>>>> db24c86b
+* TODO(arne.mayer): Outer not-equal join (outer !=)
 * TODO(anyone): Choose an appropriate number of partitions.
 **/
 
@@ -42,14 +38,8 @@
   DebugAssert(left != nullptr, "The left input operator is null.");
   DebugAssert(right != nullptr, "The right input operator is null.");
   DebugAssert(op == ScanType::OpEquals || op == ScanType::OpLessThan || op == ScanType::OpGreaterThan ||
-<<<<<<< HEAD
               op == ScanType::OpLessThanEquals || op == ScanType::OpGreaterThanEquals, "Unsupported scan type");
-  DebugAssert(static_cast<bool>(column_names), "JoinSortMerge currently does not support natural joins.");
-=======
-              op == ScanType::OpLessThanEquals || op == ScanType::OpGreaterThanEquals || op == ScanType::OpNotEquals,
-              "Unsupported scan type");
   DebugAssert(op == ScanType::OpEquals || mode == JoinMode::Inner, "Outer joins are only implemented for equi joins.");
->>>>>>> db24c86b
 
   auto left_column_name = column_names->first;
   auto right_column_name = column_names->second;
@@ -150,22 +140,13 @@
     TablePosition end;
 
     // Executes the given action for every row id of the table in this range.
-<<<<<<< HEAD
-    void for_every_row_id(MatTablePtr table, std::function<void(RowID&)> action) {
-      for (int partition = start.partition; partition <= end.partition; ++partition) {
-        int start_index = (partition == start.partition) ? start.index : 0;
-        int end_index = (partition == end.partition) ? end.index : table->at(partition)->size();
-        for (int index = start_index; index < end_index; ++index) {
-          action(table->at(partition)->at(index).row_id);
-=======
     template <typename F>
-    void for_every_row_id(std::shared_ptr<MaterializedTable<T>> table, F action) {
+    void for_every_row_id(MatTablePtr table, F action) {
       for (size_t partition = start.partition; partition <= end.partition; ++partition) {
         size_t start_index = (partition == start.partition) ? start.index : 0;
         size_t end_index = (partition == end.partition) ? end.index : (*table)[partition]->size();
         for (size_t index = start_index; index < end_index; ++index) {
           action((*(*table)[partition])[index].row_id);
->>>>>>> db24c86b
         }
       }
     }
@@ -371,7 +352,6 @@
       }
     }
 
-<<<<<<< HEAD
     // There is an edge case in which the last loop run was an "equi hit" and one index
     // reached its maximum size, but one element is potentially still present on the other side.
     // It is important for outer joins and non-equi to include this element.
@@ -398,7 +378,9 @@
         auto right_range = TableRange(TablePosition(partition_number + 1, 0).to(_end_of_table(_sorted_right_table)));
         _emit_combinations(partition_number, left_range, right_range);
       }
-=======
+    }
+  }
+
     // Join the rest of the unfinished side, which is relevant for outer joins and non-equi joins
     auto right_rest = TableRange(partition_number, right_run_start, right_size);
     auto left_rest = TableRange(partition_number, left_run_start, left_size);
@@ -406,165 +388,6 @@
       _join_runs(left_rest, right_rest, CompareResult::Less);
     } else if (right_run_start < right_size) {
       _join_runs(left_rest, right_rest, CompareResult::Greater);
->>>>>>> db24c86b
-    }
-  }
-
-  /**
-  * Determines the smallest value in a sorted materialized table. It is mandatory that the table is sorted.
-  **/
-  static T& _table_min_value(MatTablePtr sorted_table) {
-    DebugAssert(sorted_table->size() > 0, "Sorted table has no partitions");
-
-    for (auto partition : *sorted_table) {
-      if (partition->size() > 0) {
-        return partition->at(0).value;
-      }
-    }
-
-    throw std::logic_error("Every partition is empty");
-  }
-
-  /**
-  * Determines the biggest value in a sortd materialized table. It is mandatory that the table is sorted.
-  **/
-  static T& _table_max_value(MatTablePtr sorted_table) {
-    DebugAssert(sorted_table->size() > 0, "Sorted table is empty");
-
-    for (size_t partition_id = sorted_table->size() - 1; partition_id >= 0; --partition_id) {
-      if (sorted_table->at(partition_id)->size() > 0) {
-        return sorted_table->at(partition_id)->back().value;
-      }
-    }
-
-    throw std::logic_error("Every partition is empty");
-  }
-
-  /**
-  * Looks for the first value in a sorted materialized table that fulfills the specified condition.
-  * Returns the TablePosition of this element and whether a satisfying element has been found.
-  **/
-  static std::pair<TablePosition, bool> _first_value_that_satisfies(MatTablePtr sorted_table,
-                                                             std::function<bool(const T&)> condition) {
-    for (size_t partition_id = 0; partition_id < sorted_table->size(); ++partition_id) {
-      auto partition = sorted_table->at(partition_id);
-      if (partition->size() > 0 && condition(partition->back().value)) {
-        for (size_t index = 0; index < partition->size(); ++index) {
-          if (condition(partition->at(index).value)) {
-            return std::pair<TablePosition, bool>(TablePosition(partition_id, index), true);
-          }
-        }
-      }
-    }
-
-    return std::pair<TablePosition, bool>(TablePosition(0, 0), false);
-  }
-
-  /**
-  * Looks for the first value in a sorted materialized table that fulfills the specified condition, but searches
-  * the table in reverse order. Returns the TablePosition of this element, and a satisfying element has been found.
-  **/
-  static std::pair<TablePosition, bool> _first_value_that_satisfies_reverse(MatTablePtr sorted_table,
-                                                                     std::function<bool(const T&)> condition) {
-    for (size_t r_partition_id = 0; r_partition_id < sorted_table->size(); ++r_partition_id) {
-      auto partition_id = sorted_table->size() - 1 - r_partition_id;
-      auto partition = sorted_table->at(partition_id);
-      if (partition->size() > 0 && condition(partition->at(0).value)) {
-        for (size_t r_index = 0; r_index < partition->size(); ++r_index) {
-          size_t index = partition->size() - 1 - r_index;
-          if (condition(partition->at(index).value)) {
-            return std::make_pair(TablePosition(partition_id, index + 1), true);
-          }
-        }
-      }
-    }
-
-    return std::make_pair(TablePosition(0, 0), false);
-  }
-
-  /**
-  * Adds the rows without matches for left outer joins for non-equi operators (<, <=, >, >=).
-  **/
-  void _left_outer_non_equi_join() {
-    auto& left_min_value = _table_min_value(_sorted_right_table);
-    auto& left_max_value = _table_max_value(_sorted_left_table);
-    auto end_of_right_table = _end_of_table(_sorted_right_table);
-
-    if (_op == ScanType::OpLessThan) {
-      // Look for the first rhs value that is bigger than the smallest lhs value.
-      auto result = _first_value_that_satisfies(_sorted_right_table, [&](const T& value) {
-        return value > left_min_value;
-      });
-      if (result.second) {
-        _emit_left_null_combinations(0, TablePosition(0, 0).to(result.first));
-      }
-    } else if (_op == ScanType::OpLessThanEquals) {
-      // Look for the first rhs value that is bigger or equal to the smallest lhs value.
-      auto result = _first_value_that_satisfies(_sorted_right_table, [&](const T& value) {
-        return value >= left_min_value;
-      });
-      if (result.second) {
-        _emit_left_null_combinations(0, TablePosition(0, 0).to(result.first));
-      }
-    } else if (_op == ScanType::OpGreaterThan) {
-      // Look for the first rhs value that is smaller than the biggest lhs value.
-      auto result = _first_value_that_satisfies_reverse(_sorted_right_table, [&](const T& value) {
-        return value < left_max_value;
-      });
-      if (result.second) {
-        _emit_left_null_combinations(0, result.first.to(end_of_right_table));
-      }
-    } else if (_op == ScanType::OpGreaterThanEquals) {
-      // Look for the first rhs value that is smaller or equal to the biggest lhs value.
-      auto result = _first_value_that_satisfies_reverse(_sorted_right_table, [&](const T& value) {
-        return value <= left_max_value;
-      });
-      if (result.second) {
-        _emit_left_null_combinations(0, result.first.to(end_of_right_table));
-      }
-    }
-  }
-
-  /**
-  * Adds the rows without matches for right outer joins for non-equi operators (<, <=, >, >=).
-  **/
-  void _right_outer_non_equi_join() {
-    auto& right_min_value = _table_min_value(_sorted_right_table);
-    auto& right_max_value = _table_max_value(_sorted_right_table);
-    auto end_of_left_table = _end_of_table(_sorted_left_table);
-
-    if (_op == ScanType::OpLessThan) {
-      // Look for the last lhs value that is smaller than the biggest rhs value.
-      auto result = _first_value_that_satisfies_reverse(_sorted_left_table, [&](const T& value) {
-        return value < right_max_value;
-      });
-      if (result.second) {
-        _emit_right_null_combinations(0, result.first.to(end_of_left_table));
-      }
-    } else if (_op == ScanType::OpLessThanEquals) {
-      // Look for the last lhs value that is smaller or equal than the biggest rhs value.
-      auto result = _first_value_that_satisfies_reverse(_sorted_left_table, [&](const T& value) {
-        return value <= right_max_value;
-      });
-      if (result.second) {
-        _emit_right_null_combinations(0, result.first.to(end_of_left_table));
-      }
-    } else if (_op == ScanType::OpGreaterThan) {
-      // Look for the first lhs value that is bigger than the smallest rhs value.
-      auto result = _first_value_that_satisfies(_sorted_left_table, [&](const T& value) {
-        return value > right_min_value;
-      });
-      if (result.second) {
-        _emit_right_null_combinations(0, TablePosition(0, 0).to(result.first));
-      }
-    } else if (_op == ScanType::OpGreaterThanEquals) {
-      // Look for the first lhs value that is bigger or equal to the smallest rhs value.
-      auto result = _first_value_that_satisfies(_sorted_left_table, [&](const T& value) {
-        return value >= right_min_value;
-      });
-      if (result.second) {
-        _emit_right_null_combinations(0, TablePosition(0, 0).to(result.first));
-      }
     }
   }
 
