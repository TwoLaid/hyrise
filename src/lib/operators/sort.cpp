--- conflicted
+++ resolved
@@ -10,19 +10,11 @@
 
 namespace opossum {
 
-<<<<<<< HEAD
-Sort::Sort(const std::shared_ptr<const AbstractOperator> in, const ColumnID column_id, const bool ascending,
+Sort::Sort(const std::shared_ptr<const AbstractOperator> in, const ColumnID column_id, const OrderByMode order_by_mode,
            const size_t output_chunk_size)
     : AbstractReadOnlyOperator(in),
       _column_id(column_id),
-      _ascending(ascending),
-=======
-Sort::Sort(const std::shared_ptr<const AbstractOperator> in, const std::string &sort_column_name,
-           const OrderByMode order_by_mode, const size_t output_chunk_size)
-    : AbstractReadOnlyOperator(in),
-      _sort_column_name(sort_column_name),
       _order_by_mode(order_by_mode),
->>>>>>> 8a17c10c
       _output_chunk_size(output_chunk_size) {}
 
 ColumnID Sort::column_id() const { return _column_id; }
@@ -36,21 +28,12 @@
 uint8_t Sort::num_out_tables() const { return 1; }
 
 std::shared_ptr<AbstractOperator> Sort::recreate(const std::vector<AllParameterVariant> &args) const {
-<<<<<<< HEAD
-  return std::make_shared<Sort>(_input_left->recreate(args), _column_id, _ascending, _output_chunk_size);
-=======
-  return std::make_shared<Sort>(_input_left->recreate(args), _sort_column_name, _order_by_mode, _output_chunk_size);
->>>>>>> 8a17c10c
+  return std::make_shared<Sort>(_input_left->recreate(args), _column_id, _order_by_mode, _output_chunk_size);
 }
 
 std::shared_ptr<const Table> Sort::on_execute() {
   _impl = make_unique_by_column_type<AbstractReadOnlyOperatorImpl, SortImpl>(
-<<<<<<< HEAD
-      input_table_left()->column_type(_column_id), input_table_left(), _column_id, _ascending, _output_chunk_size);
-=======
-      input_table_left()->column_type(input_table_left()->column_id_by_name(_sort_column_name)), input_table_left(),
-      _sort_column_name, _order_by_mode, _output_chunk_size);
->>>>>>> 8a17c10c
+      input_table_left()->column_type(_column_id), input_table_left(), _column_id, _order_by_mode, _output_chunk_size);
   return _impl->on_execute();
 }
 
