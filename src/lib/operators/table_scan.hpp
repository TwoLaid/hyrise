--- conflicted
+++ resolved
@@ -19,19 +19,12 @@
 
 class TableScan : public AbstractReadOnlyOperator {
  public:
-<<<<<<< HEAD
-  TableScan(const std::shared_ptr<AbstractOperator> in, const ColumnID column_id, const ScanType scan_type,
-            const AllParameterVariant value, const optional<AllTypeVariant> value2 = nullopt);
-
-  ColumnID column_id() const;
-=======
   TableScan(const std::shared_ptr<const AbstractOperator> in, ColumnID left_column_id, const ScanType scan_type,
             const AllParameterVariant right_parameter, const optional<AllTypeVariant> right_value2 = nullopt);
 
   ~TableScan();
 
   ColumnID left_column_id() const;
->>>>>>> c46160ee
   ScanType scan_type() const;
   const AllParameterVariant& right_parameter() const;
   const optional<AllTypeVariant>& right_value2() const;
@@ -49,15 +42,8 @@
   void _init_scan();
   void _init_output_table();
 
-<<<<<<< HEAD
-  const ColumnID _column_id;
-  const ScanType _scan_type;
-  const AllParameterVariant _value;
-  const optional<AllTypeVariant> _value2;
-=======
   // TODO(anyone): This is only a very temporary solution! Whoever reads this first must replace it.
   std::shared_ptr<const Table> __on_execute_between();
->>>>>>> c46160ee
 
  private:
   const ColumnID _left_column_id;
