--- conflicted
+++ resolved
@@ -22,15 +22,6 @@
   auto output = std::make_shared<Table>();
 
   // add columns from left table to output
-<<<<<<< HEAD
-  for (ColumnID col_id{0}; col_id < input_table_left()->col_count(); ++col_id) {
-    output->add_column_definition(input_table_left()->column_name(col_id), input_table_left()->column_type(col_id));
-  }
-
-  // add columns from right table to output
-  for (ColumnID col_id{0}; col_id < input_table_right()->col_count(); ++col_id) {
-    output->add_column_definition(input_table_right()->column_name(col_id), input_table_right()->column_type(col_id));
-=======
   for (ColumnID col_id{0}; col_id < _input_table_left()->col_count(); ++col_id) {
     output->add_column_definition(_input_table_left()->column_name(col_id), _input_table_left()->column_type(col_id));
   }
@@ -38,7 +29,6 @@
   // add columns from right table to output
   for (ColumnID col_id{0}; col_id < _input_table_right()->col_count(); ++col_id) {
     output->add_column_definition(_input_table_right()->column_name(col_id), _input_table_right()->column_type(col_id));
->>>>>>> c46160ee
   }
 
   for (ChunkID chunk_id_left = ChunkID{0}; chunk_id_left < _input_table_left()->chunk_count(); ++chunk_id_left) {
