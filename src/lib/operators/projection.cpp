#include <algorithm>
#include <memory>
#include <numeric>
#include <string>
#include <utility>
#include <vector>

#include "projection.hpp"
#include "storage/reference_column.hpp"

#include "resolve_type.hpp"

namespace opossum {

Projection::Projection(const std::shared_ptr<const AbstractOperator> in, const ColumnExpressions& column_expressions)
    : AbstractReadOnlyOperator(in), _column_expressions(column_expressions) {}

const std::string Projection::name() const { return "Projection"; }

uint8_t Projection::num_in_tables() const { return 1; }

uint8_t Projection::num_out_tables() const { return 1; }

const Projection::ColumnExpressions& Projection::column_expressions() const { return _column_expressions; }

std::shared_ptr<AbstractOperator> Projection::recreate(const std::vector<AllParameterVariant>& args) const {
  return std::make_shared<Projection>(_input_left->recreate(args), _column_expressions);
}

std::shared_ptr<const Table> Projection::_on_execute() {
  auto output = std::make_shared<Table>();

  // Prepare terms and output table for each column to project
  for (const auto& column_expression : _column_expressions) {
    std::string name;

    if (column_expression->alias()) {
      name = *column_expression->alias();
<<<<<<< HEAD
    } else if (column_expression->type() == ExpressionType::ColumnIdentifier) {
      name = input_table_left()->column_name(column_expression->column_id());
    } else if (column_expression->is_arithmetic_operator()) {
      name = column_expression->to_string();
=======
    } else if (column_expression->type() == ExpressionType::Column) {
      name = _input_table_left()->column_name(column_expression->column_id());
    } else if (column_expression->is_arithmetic_operator() || column_expression->type() == ExpressionType::Literal) {
      name = column_expression->to_string(_input_table_left()->column_names());
>>>>>>> c46160ee
    } else {
      Fail("Expression type is not supported.");
    }

<<<<<<< HEAD
    const auto type = get_type_of_expression(column_expression, input_table_left());
    output->add_column_definition(name, type);
=======
    if (column_expression->is_null_literal()) {
      // in case of a NULL literal, simply add a nullable int column
      output->add_column_definition(name, "int", true);
    } else {
      const auto type = get_type_of_expression(column_expression, _input_table_left());
      output->add_column_definition(name, type);
    }
>>>>>>> c46160ee
  }

  for (ChunkID chunk_id{0}; chunk_id < _input_table_left()->chunk_count(); ++chunk_id) {
    // fill the new table
    Chunk chunk_out;

    // if there is mvcc information, we have to link it
    if (_input_table_left()->get_chunk(chunk_id).has_mvcc_columns()) {
      chunk_out.use_mvcc_columns_from(_input_table_left()->get_chunk(chunk_id));
    }

    for (uint16_t expression_index = 0u; expression_index < _column_expressions.size(); ++expression_index) {
      resolve_type(output->column_type(ColumnID{expression_index}), [&](auto type) {
        create_column(type, chunk_out, chunk_id, this->_column_expressions[expression_index],
                      this->_input_table_left());
      });
    }

    output->add_chunk(std::move(chunk_out));
  }

  return output;
}

const std::string Projection::get_type_of_expression(const std::shared_ptr<Expression>& expression,
                                                     const std::shared_ptr<const Table>& table) {
  if (expression->type() == ExpressionType::Literal) {
    return type_string_from_all_type_variant(expression->value());
  }
<<<<<<< HEAD
  if (expression->type() == ExpressionType::ColumnIdentifier) {
=======
  if (expression->type() == ExpressionType::Column) {
>>>>>>> c46160ee
    return table->column_type(expression->column_id());
  }

  Assert(expression->is_arithmetic_operator(),
         "Only literals, columns, and arithmetic operators supported for expression type evaluation");

  const auto type_left = get_type_of_expression(expression->left_child(), table);
  const auto type_right = get_type_of_expression(expression->right_child(), table);

  // TODO(anybody): int + float = float etc...
  // This is currently not supported by `evaluate_expression()` because it is only templated once.
  Assert(type_left == type_right, "Projection currently only supports expressions with same type on both sides.");
  return type_left;
}

// returns the singleton dummy table used for literal projections
std::shared_ptr<Table> Projection::dummy_table() {
  static auto shared_dummy = std::make_shared<DummyTable>();
  return shared_dummy;
}

}  // namespace opossum<|MERGE_RESOLUTION|>--- conflicted
+++ resolved
@@ -36,25 +36,14 @@
 
     if (column_expression->alias()) {
       name = *column_expression->alias();
-<<<<<<< HEAD
-    } else if (column_expression->type() == ExpressionType::ColumnIdentifier) {
-      name = input_table_left()->column_name(column_expression->column_id());
-    } else if (column_expression->is_arithmetic_operator()) {
-      name = column_expression->to_string();
-=======
     } else if (column_expression->type() == ExpressionType::Column) {
       name = _input_table_left()->column_name(column_expression->column_id());
     } else if (column_expression->is_arithmetic_operator() || column_expression->type() == ExpressionType::Literal) {
       name = column_expression->to_string(_input_table_left()->column_names());
->>>>>>> c46160ee
     } else {
       Fail("Expression type is not supported.");
     }
 
-<<<<<<< HEAD
-    const auto type = get_type_of_expression(column_expression, input_table_left());
-    output->add_column_definition(name, type);
-=======
     if (column_expression->is_null_literal()) {
       // in case of a NULL literal, simply add a nullable int column
       output->add_column_definition(name, "int", true);
@@ -62,7 +51,6 @@
       const auto type = get_type_of_expression(column_expression, _input_table_left());
       output->add_column_definition(name, type);
     }
->>>>>>> c46160ee
   }
 
   for (ChunkID chunk_id{0}; chunk_id < _input_table_left()->chunk_count(); ++chunk_id) {
@@ -92,11 +80,7 @@
   if (expression->type() == ExpressionType::Literal) {
     return type_string_from_all_type_variant(expression->value());
   }
-<<<<<<< HEAD
-  if (expression->type() == ExpressionType::ColumnIdentifier) {
-=======
   if (expression->type() == ExpressionType::Column) {
->>>>>>> c46160ee
     return table->column_type(expression->column_id());
   }
 
