#include <map>
#include <memory>
#include <numeric>
#include <string>
#include <utility>
#include <vector>

#include "join_nested_loop_a.hpp"
#include "product.hpp"
#include "utils/assert.hpp"

#include "resolve_type.hpp"

namespace opossum {
JoinNestedLoopA::JoinNestedLoopA(const std::shared_ptr<const AbstractOperator> left,
                                 const std::shared_ptr<const AbstractOperator> right,
                                 optional<std::pair<std::string, std::string>> column_names, const std::string &op,
                                 const JoinMode mode, const std::string &prefix_left, const std::string &prefix_right)
    : AbstractJoinOperator(left, right, column_names, op, mode, prefix_left, prefix_right) {
  DebugAssert(
      (mode != Cross),
      "JoinNestedLoopA: this operator does not support Cross Joins, the optimizer should use Product operator.");
  DebugAssert((_mode != Natural), "NestedLoopJoin: this operator currently does not support Natural Joins.");
  DebugAssert(static_cast<bool>(column_names),
              "NestedLoopJoin: optional column names are only supported for Cross and Natural Joins.");
}

const std::string JoinNestedLoopA::name() const { return "JoinNestedLoopA"; }

uint8_t JoinNestedLoopA::num_in_tables() const { return 2; }

uint8_t JoinNestedLoopA::num_out_tables() const { return 1; }

std::shared_ptr<const Table> JoinNestedLoopA::on_execute() {
  const auto first_column = _column_names->first;
  const auto second_column = _column_names->second;

  _impl = make_unique_by_column_types<AbstractReadOnlyOperatorImpl, JoinNestedLoopAImpl>(
      input_table_left()->column_type(input_table_left()->column_id_by_name(first_column)),
      input_table_right()->column_type(input_table_right()->column_id_by_name(second_column)), _input_left,
      _input_right, *_column_names, _op, _mode, _prefix_left, _prefix_right);

  return _impl->on_execute();
}

// We need to use the impl pattern because the join operator depends on the type of the columns
template <typename LeftType, typename RightType>
class JoinNestedLoopA::JoinNestedLoopAImpl : public AbstractJoinOperatorImpl {
 public:
  JoinNestedLoopAImpl(const std::shared_ptr<const AbstractOperator> left,
                      const std::shared_ptr<const AbstractOperator> right,
                      const std::pair<const std::string, const std::string> &column_names, const std::string &op,
                      const JoinMode mode, const std::string &prefix_left, const std::string &prefix_right)
      : _left_in_table(left->get_output()),
        _right_in_table(right->get_output()),
        _left_column_id(_left_in_table->column_id_by_name(column_names.first)),
        _right_column_id(_right_in_table->column_id_by_name(column_names.second)),
        _op(op),
        _mode(mode),
        _prefix_left(prefix_left),
        _prefix_right(prefix_right),
        _output_table(std::make_shared<Table>()) {
    // Parsing the join operator
    if (op == "=") {
      _comparator = [](LeftType left_value, RightType right_value) { return value_equal(left_value, right_value); };
    } else if (op == "!=") {
      _comparator = [](LeftType left_value, RightType right_value) { return !value_equal(left_value, right_value); };
    } else if (op == "<") {
      _comparator = [](LeftType left_value, RightType right_value) { return value_smaller(left_value, right_value); };
    } else if (op == "<=") {
      _comparator = [](LeftType left_value, RightType right_value) { return !value_greater(left_value, right_value); };
    } else if (op == ">") {
      _comparator = [](LeftType left_value, RightType right_value) { return value_greater(left_value, right_value); };
    } else if (op == ">=") {
      _comparator = [](LeftType left_value, RightType right_value) { return !value_smaller(left_value, right_value); };
    } else {
      Fail(std::string("unknown operator ") + op);
    }
  }

  virtual ~JoinNestedLoopAImpl() = default;
  /*
  We need to use the Visitor Pattern to identify column types. We therefor store information about the join in this
  context. Below we have two childs of JoinNestedLoopBContext for BuilderLeft and BuilderRight.
  Both have a common constructor interface, but differ in the way they initialize their members.
  */
  struct JoinNestedLoopBContext : ColumnVisitableContext {
    JoinNestedLoopBContext() {}

    JoinNestedLoopBContext(std::shared_ptr<BaseColumn> coleft, std::shared_ptr<BaseColumn> coright, ChunkID left_id,
                           ChunkID right_id, std::shared_ptr<PosList> left, std::shared_ptr<PosList> right,
                           JoinMode mode, std::function<bool(LeftType, RightType)> compare,
                           std::shared_ptr<std::map<RowID, bool>> null_value_rows,
                           std::shared_ptr<std::vector<ChunkOffset>> filter_left = nullptr,
                           std::shared_ptr<std::vector<ChunkOffset>> filter_right = nullptr)
        : column_left(coleft),
          column_right(coright),
          chunk_id_left(left_id),
          chunk_id_right(right_id),
          pos_list_left(left),
          pos_list_right(right),
          join_mode(mode),
          compare_func(compare),
          chunk_offsets_in_left(filter_left),
          chunk_offsets_in_right(filter_right),
          rows_potentially_joined_with_null_values(null_value_rows) {}

    std::shared_ptr<BaseColumn> column_left;
    std::shared_ptr<BaseColumn> column_right;
    ChunkID chunk_id_left;
    ChunkID chunk_id_right;
    std::shared_ptr<PosList> pos_list_left;
    std::shared_ptr<PosList> pos_list_right;
    JoinMode join_mode;
    std::function<bool(LeftType, RightType)> compare_func;
    size_t size_left;
    std::function<LeftType(ChunkOffset)> get_left_column_value;
    std::shared_ptr<std::vector<ChunkOffset>> chunk_offsets_in_left;
    std::shared_ptr<std::vector<ChunkOffset>> chunk_offsets_in_right;
    std::shared_ptr<std::map<RowID, bool>> rows_potentially_joined_with_null_values;
  };

  // separate constructor for use in ReferenceColumn::visit_dereferenced
  struct JoinNestedLoopBLeftContext : public JoinNestedLoopBContext {
    JoinNestedLoopBLeftContext(std::shared_ptr<BaseColumn> referenced_column, const std::shared_ptr<const Table>,
                               std::shared_ptr<ColumnVisitableContext> base_context, ChunkID chunk_id,
                               std::shared_ptr<std::vector<ChunkOffset>> chunk_offsets) {
      auto ctx = std::static_pointer_cast<JoinNestedLoopBContext>(base_context);

      this->column_left = referenced_column;
      this->column_right = ctx->column_right;
      this->chunk_id_left = chunk_id;
      this->chunk_id_right = ctx->chunk_id_right;
      this->pos_list_left = ctx->pos_list_left;
      this->pos_list_right = ctx->pos_list_right;
      this->join_mode = ctx->join_mode;
      this->compare_func = ctx->compare_func;
      this->size_left = ctx->size_left;
      this->get_left_column_value = ctx->get_left_column_value;
      this->rows_potentially_joined_with_null_values = ctx->rows_potentially_joined_with_null_values;
      this->chunk_offsets_in_left = chunk_offsets;
    }
  };

  // separate constructor for use in ReferenceColumn::visit_dereferenced
  struct JoinNestedLoopBRightContext : public JoinNestedLoopBContext {
    JoinNestedLoopBRightContext(std::shared_ptr<BaseColumn> referenced_column, const std::shared_ptr<const Table>,
                                std::shared_ptr<ColumnVisitableContext> base_context, ChunkID chunk_id,
                                std::shared_ptr<std::vector<ChunkOffset>> chunk_offsets) {
      auto ctx = std::static_pointer_cast<JoinNestedLoopBContext>(base_context);

      this->column_left = ctx->column_left;
      this->column_right = referenced_column;
      this->chunk_id_left = ctx->chunk_id_left;
      this->chunk_id_right = chunk_id;
      this->pos_list_left = ctx->pos_list_left;
      this->pos_list_right = ctx->pos_list_right;
      this->join_mode = ctx->join_mode;
      this->compare_func = ctx->compare_func;
      this->size_left = ctx->size_left;
      this->get_left_column_value = ctx->get_left_column_value;
      this->rows_potentially_joined_with_null_values = ctx->rows_potentially_joined_with_null_values;
      this->chunk_offsets_in_left = ctx->chunk_offsets_in_left;
      this->chunk_offsets_in_right = chunk_offsets;
    }
  };

  /*
  Double Visitor approach

  The implementation of the join operation depends on the column type of both join columns. For now OpossumDB supports 3
  column types, namely ValueColumn, DictionaryColumn, and ReferenceColumn.
  We need to cover all the combinations of these types in the following section.

  The following approach works as follows:
  By using the ColumnVisitable interface we first determine the column type of the left column. The respective handle_*
  function in BuilderLeft will be called. Based on the type we define the 'value-access'-function.
  Following the visitor for column_right, we figure out the type of the right column. Again the respective handle_*
  function in BuilderRight will be called.
  Since we now know how to access values from both columns, we can perform the actual join.
  */
  struct BuilderRight : public ColumnVisitable {
    void handle_value_column(BaseColumn &, std::shared_ptr<ColumnVisitableContext> context) override {
      auto ctx = std::static_pointer_cast<JoinNestedLoopBContext>(context);

      auto vc_right = std::static_pointer_cast<ValueColumn<RightType>>(ctx->column_right);
      const auto &right_values = vc_right->values();
      // Function to get the value of right column
      auto get_right_column_value = [&right_values](ChunkOffset index) { return right_values[index]; };

      perform_join(ctx->get_left_column_value, get_right_column_value, ctx, ctx->size_left, right_values.size());
    }

    void handle_dictionary_column(BaseColumn &, std::shared_ptr<ColumnVisitableContext> context) override {
      auto ctx = std::static_pointer_cast<JoinNestedLoopBContext>(context);

      auto dc_right = std::static_pointer_cast<DictionaryColumn<RightType>>(ctx->column_right);
      const auto &right_dictionary = static_cast<const std::vector<RightType> &>(*dc_right->dictionary());
      const auto &right_attribute_vector = static_cast<const BaseAttributeVector &>(*dc_right->attribute_vector());

      // Function to get the value of right column
      auto get_right_column_value = [&right_dictionary, &right_attribute_vector](ChunkOffset index) {
        return right_dictionary[right_attribute_vector.get(index)];
      };

      perform_join(ctx->get_left_column_value, get_right_column_value, ctx, ctx->size_left,
                   right_attribute_vector.size());
    }

    void handle_reference_column(ReferenceColumn &ref_column,
                                 std::shared_ptr<ColumnVisitableContext> context) override {
      ref_column.visit_dereferenced<JoinNestedLoopBRightContext>(*this, context);
    }
  };

  struct BuilderLeft : public ColumnVisitable {
    void handle_value_column(BaseColumn &, std::shared_ptr<ColumnVisitableContext> context) override {
      auto ctx = std::static_pointer_cast<JoinNestedLoopBContext>(context);
      auto vc_left = std::static_pointer_cast<ValueColumn<LeftType>>(ctx->column_left);
      const auto &left_values = vc_left->values();

      // Size of the current left column
      ctx->size_left = left_values.size();
      // Function to get the value of left column
      ctx->get_left_column_value = [&left_values](ChunkOffset index) { return left_values[index]; };

      BuilderRight builder_right;
      ctx->column_right->visit(builder_right, context);
    }

    void handle_dictionary_column(BaseColumn &, std::shared_ptr<ColumnVisitableContext> context) override {
      auto ctx = std::static_pointer_cast<JoinNestedLoopBContext>(context);
      auto dc_left = std::static_pointer_cast<DictionaryColumn<LeftType>>(ctx->column_left);

      const auto &left_dictionary = static_cast<const std::vector<LeftType> &>(*dc_left->dictionary());
      const auto &left_attribute_vector = static_cast<const BaseAttributeVector &>(*dc_left->attribute_vector());

      // Size of the current left column
      ctx->size_left = left_attribute_vector.size();
      // Function to get the value of left column
      ctx->get_left_column_value = [&left_dictionary, &left_attribute_vector](ChunkOffset index) {
        return left_dictionary[left_attribute_vector.get(index)];
      };

      BuilderRight builder_right;
      ctx->column_right->visit(builder_right, context);
    }

    void handle_reference_column(ReferenceColumn &ref_column,
                                 std::shared_ptr<ColumnVisitableContext> context) override {
      ref_column.visit_dereferenced<JoinNestedLoopBLeftContext>(*this, context);
    }
  };

  static void perform_join(std::function<LeftType(ChunkOffset)> get_left_column_value,
                           std::function<RightType(ChunkOffset)> get_right_column_value,
                           std::shared_ptr<JoinNestedLoopBContext> context, const size_t size_left,
                           const size_t size_right) {
    auto &unmatched_rows_map = context->rows_potentially_joined_with_null_values;
    if (context->chunk_offsets_in_left || context->chunk_offsets_in_right) {
      // This ValueColumn is referenced by a ReferenceColumn (i.e., is probably filtered). We only return the matching
      // rows within the filtered column, together with their original position

      auto chunk_offsets_in_left = context->chunk_offsets_in_left;
      auto chunk_offsets_in_right = context->chunk_offsets_in_right;

      if (!chunk_offsets_in_left) {
        chunk_offsets_in_left = std::make_shared<std::vector<ChunkOffset>>(size_left);
        std::iota(chunk_offsets_in_left->begin(), chunk_offsets_in_left->end(), 0);
      } else if (!chunk_offsets_in_right) {
        chunk_offsets_in_right = std::make_shared<std::vector<ChunkOffset>>(size_right);
        std::iota(chunk_offsets_in_right->begin(), chunk_offsets_in_right->end(), 0);
      }

      ChunkOffset row_left = 0;
      for (const ChunkOffset &offset_in_left_value_column : *(chunk_offsets_in_left)) {
        ChunkOffset row_right = 0;
        for (const ChunkOffset &offset_in_right_value_column : *(chunk_offsets_in_right)) {
          auto is_match = context->compare_func(get_left_column_value(offset_in_left_value_column),
                                                get_right_column_value(offset_in_right_value_column));

          auto current_right = RowID{context->chunk_id_right, row_right};
          auto current_left = RowID{context->chunk_id_left, row_left};
          if (is_match) {
            // For outer joins we need to mark these rows, since they don't need to be added later on.
            if (context->join_mode == Right) {
              (*unmatched_rows_map)[current_right] = false;
            } else {
              (*unmatched_rows_map)[current_left] = false;
            }
            write_poslists(context, row_left, row_right);
          } else {
            // If this row combination has been joined previously, don't do anything.
            // If they are not in the unmatched_rows_map, add them here.
            if (context->join_mode == Right) {
              if (unmatched_rows_map->find(current_right) == unmatched_rows_map->end()) {
                (*unmatched_rows_map)[current_right] = true;
              }
            } else {
              if (unmatched_rows_map->find(current_left) == unmatched_rows_map->end()) {
                (*unmatched_rows_map)[current_left] = true;
              }
            }
          }

          row_right++;
        }
        row_left++;
      }
    } else {
      for (ChunkOffset row_left = 0; row_left < size_left; ++row_left) {
        for (ChunkOffset row_right = 0; row_right < size_right; ++row_right) {
          auto is_match = context->compare_func(get_left_column_value(row_left), get_right_column_value(row_right));

          auto current_right = RowID{context->chunk_id_right, row_right};
          auto current_left = RowID{context->chunk_id_left, row_left};
          if (is_match) {
            // For outer joins we need to mark these rows, since they don't need to be added later on.
            if (context->join_mode == Right) {
              (*unmatched_rows_map)[current_right] = false;
            } else {
              (*unmatched_rows_map)[current_left] = false;
            }
            write_poslists(context, row_left, row_right);
          } else {
            // If this row combination has been joined previously, don't do anything.
            // If they are not in the unmatched_rows_map, add them here.
            if (context->join_mode == Right) {
              if (unmatched_rows_map->find(current_right) == unmatched_rows_map->end()) {
                (*unmatched_rows_map)[current_right] = true;
              }
            } else {
              if (unmatched_rows_map->find(current_left) == unmatched_rows_map->end()) {
                (*unmatched_rows_map)[current_left] = true;
              }
            }
          }
        }
      }
    }
  }

  std::shared_ptr<const Table> on_execute() override {
    // Preparing output table by adding columns from left table

    /*
    The prefix approach as used here will not work properly for nested join queries.
    Instead we need a concept of aliases in Opossum, so that it is always clear whether
    a column name is an actual column name, a column name with some table prefix,
    or a column name with another prefix/alias.
    Right now we would also prepend the new prefix, which may result in a name like this:
    Left.Right.Right.ColumnA
    */
<<<<<<< HEAD
    for (ColumnID column_id = 0; column_id < _left_in_table->col_count(); ++column_id) {
      _output_table->add_column(_prefix_left + _left_in_table->column_name(column_id),
                                _left_in_table->column_type(column_id), false);
    }

    // Preparing output table by adding columns from right table
    for (ColumnID column_id = 0; column_id < _right_in_table->col_count(); ++column_id) {
      _output_table->add_column(_prefix_right + _right_in_table->column_name(column_id),
                                _right_in_table->column_type(column_id), false);
=======
    for (ColumnID column_id{0}; column_id < _left_in_table->col_count(); ++column_id) {
      _output_table->add_column_definition(_prefix_left + _left_in_table->column_name(column_id),
                                           _left_in_table->column_type(column_id), true);
    }

    // Preparing output table by adding columns from right table
    for (ColumnID column_id{0}; column_id < _right_in_table->col_count(); ++column_id) {
      _output_table->add_column_definition(_prefix_right + _right_in_table->column_name(column_id),
                                           _right_in_table->column_type(column_id), true);
>>>>>>> 27761ead
    }

    /*
    We need a global map to store information about rows that are matched, resp. unmatched. This is used to implement
    Left and Right Outer Join. After iterating through all chunks and checking for possible matches, we are going to
    create additional output rows for the missing rows in either the Left or the Right table. A boolean value of true
    indicates those rows that need to be joined with null values.
    */
    auto rows_potentially_joined_with_null_values = std::make_shared<std::map<RowID, bool>>();

    // Scan all chunks from left input
<<<<<<< HEAD
    for (ChunkID chunk_id_left = 0; chunk_id_left < _left_in_table->chunk_count(); ++chunk_id_left) {
=======
    for (ChunkID chunk_id_left = ChunkID{0}; chunk_id_left < _left_in_table->chunk_count(); ++chunk_id_left) {
>>>>>>> 27761ead
      auto column_left = _left_in_table->get_chunk(chunk_id_left).get_column(_left_column_id);

      BuilderLeft builder_left;

      // Scan all chunks for right input
<<<<<<< HEAD
      for (ChunkID chunk_id_right = 0; chunk_id_right < _right_in_table->chunk_count(); ++chunk_id_right) {
=======
      for (ChunkID chunk_id_right = ChunkID{0}; chunk_id_right < _right_in_table->chunk_count(); ++chunk_id_right) {
>>>>>>> 27761ead
        auto column_right = _right_in_table->get_chunk(chunk_id_right).get_column(_right_column_id);

        auto pos_list_left = std::make_shared<PosList>();
        auto pos_list_right = std::make_shared<PosList>();

        auto context = std::make_shared<JoinNestedLoopBContext>(column_left, column_right, chunk_id_left,
                                                                chunk_id_right, pos_list_left, pos_list_right, _mode,
                                                                _comparator, rows_potentially_joined_with_null_values);

        // Use double visitor to join columns
        column_left->visit(builder_left, context);

        // Different length of poslists would lead to corrupt output chunk.
        DebugAssert((pos_list_left->size() == pos_list_right->size()),
                    "JoinNestedLoopB did generate different number of outputs for Left and Right.");

        // Skip Chunks without match
        if (pos_list_left->size() == 0) {
          continue;
        }

        auto output_chunk = Chunk();

        // Add columns from left table to output chunk
        write_output_chunks(output_chunk, _left_in_table, chunk_id_left, pos_list_left);

        // Add columns from right table to output chunk
        write_output_chunks(output_chunk, _right_in_table, chunk_id_right, pos_list_right);

        _output_table->add_chunk(std::move(output_chunk));
      }
    }

    /*
    We now have checked all row combinations for possible matches. Let's add the missing rows from Left or Right input
    for Left Outer and Right Outer Joins.
    The map that we are iterating through contains one pair for all rows from either Left or Right indicating whether
    a join with a NULL value is necessary.

    We are going to create a new Chunk for each of these rows, because this is the simpliest solution. The difficulty
    lies in resolving chunks with reference columns. We would need to somehow split the remaining rows into groups of
    reference columns and value/dictionary columns rows.
    An improvement would be to group the missing rows by chunk_id and create a new Chunk per group.
    */
    if (_mode == Left || _mode == Right) {
      for (const auto &elem : *rows_potentially_joined_with_null_values) {
        if (elem.second) {
          auto pos_list_left = std::make_shared<PosList>();
          auto pos_list_right = std::make_shared<PosList>();

          if (_mode == Left) {
            pos_list_left->emplace_back(elem.first);
<<<<<<< HEAD
            pos_list_right->emplace_back(RowID{0, INVALID_CHUNK_OFFSET});
          } else if (_mode == Right) {
            pos_list_left->emplace_back(RowID{0, INVALID_CHUNK_OFFSET});
=======
            pos_list_right->emplace_back(RowID{ChunkID{0}, INVALID_CHUNK_OFFSET});
          } else if (_mode == Right) {
            pos_list_left->emplace_back(RowID{ChunkID{0}, INVALID_CHUNK_OFFSET});
>>>>>>> 27761ead
            pos_list_right->emplace_back(elem.first);
          }

          auto output_chunk = Chunk();

          write_output_chunks(output_chunk, _left_in_table, elem.first.chunk_id, pos_list_left);
          write_output_chunks(output_chunk, _right_in_table, elem.first.chunk_id, pos_list_right, true);

          _output_table->add_chunk(std::move(output_chunk));
        }
      }
    }

    return _output_table;
  }

  /*
  This method writes the actual output chunks for either the Left or the Right side. It'll write ReferenceColumns for
  all the columns of the input table. The way we currently handle null values forces us to pass in whether there are
  null values in this poslist:
  Null values are represented by a RowID following the following scheme: RowID{SomeChunkID, INVALID_CHUNK_OFFSET}. When
  we write the null values for (Left/Right) Outer Joins we simply use a ChunkID=0, which does not necessarily need to
  exist. Thus we cannot be sure to find an actual column in the input table for that ChunkID.
  Additionally, we think that the implementation of null values is not final yet and a proper implementation of null
  values might require changes here.
  */
  static void write_output_chunks(Chunk &output_chunk, const std::shared_ptr<const Table> input_table, ChunkID chunk_id,
                                  std::shared_ptr<PosList> pos_list, bool null_value = false) {
    // Add columns from left table to output chunk
<<<<<<< HEAD
    for (ColumnID column_id = 0; column_id < input_table->col_count(); ++column_id) {
=======
    for (ColumnID column_id{0}; column_id < input_table->col_count(); ++column_id) {
>>>>>>> 27761ead
      std::shared_ptr<BaseColumn> column;

      // Keep it simple for now and handle null_values seperately. We don't have a chunk_id for null values and thus
      // don't want to risk finding a ReferenceColumn for a random chunk_id.
      if (null_value) {
        column = std::make_shared<ReferenceColumn>(input_table, column_id, pos_list);
      } else {
        if (auto ref_col_left =
                std::dynamic_pointer_cast<ReferenceColumn>(input_table->get_chunk(chunk_id).get_column(column_id))) {
          auto new_pos_list = std::make_shared<PosList>();

          // de-reference to the correct RowID so the output can be used in a Multi Join
          for (const auto &row : *pos_list) {
            new_pos_list->push_back(ref_col_left->pos_list()->at(row.chunk_offset));
          }

          column = std::make_shared<ReferenceColumn>(ref_col_left->referenced_table(),
                                                     ref_col_left->referenced_column_id(), new_pos_list);
        } else {
          column = std::make_shared<ReferenceColumn>(input_table, column_id, pos_list);
        }
      }

      output_chunk.add_column(column);
    }
  }

  static void write_poslists(std::shared_ptr<JoinNestedLoopBContext> context, ChunkOffset row_left,
                             ChunkOffset row_right) {
    const auto left_chunk_id = context->chunk_id_left;
    const auto right_chunk_id = context->chunk_id_right;

    context->pos_list_left->emplace_back(RowID{left_chunk_id, row_left});
    context->pos_list_right->emplace_back(RowID{right_chunk_id, row_right});
  }

 protected:
  const std::shared_ptr<const Table> _left_in_table, _right_in_table;
  const ColumnID _left_column_id, _right_column_id;
  const std::string _op;
  const JoinMode _mode;
  const std::string _prefix_left;
  const std::string _prefix_right;
  const std::shared_ptr<Table> _output_table;
  std::function<bool(LeftType, RightType)> _comparator;
};

}  // namespace opossum<|MERGE_RESOLUTION|>--- conflicted
+++ resolved
@@ -351,17 +351,6 @@
     Right now we would also prepend the new prefix, which may result in a name like this:
     Left.Right.Right.ColumnA
     */
-<<<<<<< HEAD
-    for (ColumnID column_id = 0; column_id < _left_in_table->col_count(); ++column_id) {
-      _output_table->add_column(_prefix_left + _left_in_table->column_name(column_id),
-                                _left_in_table->column_type(column_id), false);
-    }
-
-    // Preparing output table by adding columns from right table
-    for (ColumnID column_id = 0; column_id < _right_in_table->col_count(); ++column_id) {
-      _output_table->add_column(_prefix_right + _right_in_table->column_name(column_id),
-                                _right_in_table->column_type(column_id), false);
-=======
     for (ColumnID column_id{0}; column_id < _left_in_table->col_count(); ++column_id) {
       _output_table->add_column_definition(_prefix_left + _left_in_table->column_name(column_id),
                                            _left_in_table->column_type(column_id), true);
@@ -371,7 +360,6 @@
     for (ColumnID column_id{0}; column_id < _right_in_table->col_count(); ++column_id) {
       _output_table->add_column_definition(_prefix_right + _right_in_table->column_name(column_id),
                                            _right_in_table->column_type(column_id), true);
->>>>>>> 27761ead
     }
 
     /*
@@ -383,21 +371,13 @@
     auto rows_potentially_joined_with_null_values = std::make_shared<std::map<RowID, bool>>();
 
     // Scan all chunks from left input
-<<<<<<< HEAD
-    for (ChunkID chunk_id_left = 0; chunk_id_left < _left_in_table->chunk_count(); ++chunk_id_left) {
-=======
     for (ChunkID chunk_id_left = ChunkID{0}; chunk_id_left < _left_in_table->chunk_count(); ++chunk_id_left) {
->>>>>>> 27761ead
       auto column_left = _left_in_table->get_chunk(chunk_id_left).get_column(_left_column_id);
 
       BuilderLeft builder_left;
 
       // Scan all chunks for right input
-<<<<<<< HEAD
-      for (ChunkID chunk_id_right = 0; chunk_id_right < _right_in_table->chunk_count(); ++chunk_id_right) {
-=======
       for (ChunkID chunk_id_right = ChunkID{0}; chunk_id_right < _right_in_table->chunk_count(); ++chunk_id_right) {
->>>>>>> 27761ead
         auto column_right = _right_in_table->get_chunk(chunk_id_right).get_column(_right_column_id);
 
         auto pos_list_left = std::make_shared<PosList>();
@@ -450,15 +430,9 @@
 
           if (_mode == Left) {
             pos_list_left->emplace_back(elem.first);
-<<<<<<< HEAD
-            pos_list_right->emplace_back(RowID{0, INVALID_CHUNK_OFFSET});
-          } else if (_mode == Right) {
-            pos_list_left->emplace_back(RowID{0, INVALID_CHUNK_OFFSET});
-=======
             pos_list_right->emplace_back(RowID{ChunkID{0}, INVALID_CHUNK_OFFSET});
           } else if (_mode == Right) {
             pos_list_left->emplace_back(RowID{ChunkID{0}, INVALID_CHUNK_OFFSET});
->>>>>>> 27761ead
             pos_list_right->emplace_back(elem.first);
           }
 
@@ -488,11 +462,7 @@
   static void write_output_chunks(Chunk &output_chunk, const std::shared_ptr<const Table> input_table, ChunkID chunk_id,
                                   std::shared_ptr<PosList> pos_list, bool null_value = false) {
     // Add columns from left table to output chunk
-<<<<<<< HEAD
-    for (ColumnID column_id = 0; column_id < input_table->col_count(); ++column_id) {
-=======
     for (ColumnID column_id{0}; column_id < input_table->col_count(); ++column_id) {
->>>>>>> 27761ead
       std::shared_ptr<BaseColumn> column;
 
       // Keep it simple for now and handle null_values seperately. We don't have a chunk_id for null values and thus
