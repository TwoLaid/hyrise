--- conflicted
+++ resolved
@@ -19,10 +19,7 @@
 #include "optimizer/abstract_syntax_tree/show_tables_node.hpp"
 #include "optimizer/abstract_syntax_tree/sort_node.hpp"
 #include "optimizer/abstract_syntax_tree/stored_table_node.hpp"
-<<<<<<< HEAD
-=======
 #include "optimizer/abstract_syntax_tree/update_node.hpp"
->>>>>>> c46160ee
 #include "optimizer/expression.hpp"
 #include "sql/sql_expression_translator.hpp"
 #include "storage/storage_manager.hpp"
@@ -321,17 +318,10 @@
   Assert(condition.expr2 && condition.expr2->type == hsql::kExprColumnRef,
          "Right arg of join condition must be column ref");
 
-<<<<<<< HEAD
-  const auto left_column_identifier_name =
-      SQLExpressionTranslator::get_column_identifier_name_for_column_ref(*condition.expr);
-  const auto right_column_identifier_name =
-      SQLExpressionTranslator::get_column_identifier_name_for_column_ref(*condition.expr2);
-=======
   const auto left_named_column_reference =
       SQLExpressionTranslator::get_named_column_reference_for_column_ref(*condition.expr);
   const auto right_named_column_reference =
       SQLExpressionTranslator::get_named_column_reference_for_column_ref(*condition.expr2);
->>>>>>> c46160ee
 
   /**
    * `x_in_y_node` indicates whether the column identifier on the `x` side in the join expression is in the input node
@@ -342,17 +332,10 @@
    * (left_in_right_node == true). Later we make sure that one and only one of them is true, otherwise we either have
    * ambiguity or the column is simply not existing.
    */
-<<<<<<< HEAD
-  const auto left_in_left_node = left_node->find_column_id_by_column_identifier_name(left_column_identifier_name);
-  const auto left_in_right_node = right_node->find_column_id_by_column_identifier_name(left_column_identifier_name);
-  const auto right_in_left_node = left_node->find_column_id_by_column_identifier_name(right_column_identifier_name);
-  const auto right_in_right_node = right_node->find_column_id_by_column_identifier_name(right_column_identifier_name);
-=======
   const auto left_in_left_node = left_node->find_column_id_by_named_column_reference(left_named_column_reference);
   const auto left_in_right_node = right_node->find_column_id_by_named_column_reference(left_named_column_reference);
   const auto right_in_left_node = left_node->find_column_id_by_named_column_reference(right_named_column_reference);
   const auto right_in_right_node = right_node->find_column_id_by_named_column_reference(right_named_column_reference);
->>>>>>> c46160ee
 
   Assert(static_cast<bool>(left_in_left_node) ^ static_cast<bool>(left_in_right_node),
          "Left operand must be in exactly one of the input nodes");
@@ -428,11 +411,7 @@
     case hsql::kExprParameter:
       return ValuePlaceholder(expr.ival);
     case hsql::kExprColumnRef:
-<<<<<<< HEAD
-      Assert(!!input_node, "Cannot generate ColumnID without input_node");
-=======
       Assert(input_node, "Cannot generate ColumnID without input_node");
->>>>>>> c46160ee
       return SQLExpressionTranslator::get_column_id_for_expression(expr, *input_node);
     default:
       Fail("Could not translate expression: type not supported.");
@@ -489,10 +468,6 @@
   /**
    * Build Aggregates
    */
-<<<<<<< HEAD
-  std::vector<std::shared_ptr<Expression>> aggregate_expressions;
-  aggregate_expressions.reserve(select_list.size());
-=======
   std::vector<std::shared_ptr<Expression>> projections;
   std::vector<std::shared_ptr<Expression>> aggregate_expressions;
   aggregate_expressions.reserve(select_list.size());
@@ -503,7 +478,6 @@
    */
   auto aggregate_offset = group_by ? ColumnID{static_cast<uint16_t>(group_by->columns->size())} : ColumnID{0};
   ColumnID groupby_offset{0};
->>>>>>> c46160ee
 
   for (const auto* column_expr : select_list) {
     if (column_expr->isType(hsql::kExprFunctionRef)) {
@@ -515,11 +489,8 @@
       }
 
       aggregate_expressions.emplace_back(opossum_expr);
-<<<<<<< HEAD
-=======
 
       projections.push_back(Expression::create_column(ColumnID{aggregate_offset++}));
->>>>>>> c46160ee
     } else if (column_expr->isType(hsql::kExprColumnRef)) {
       /**
        * This if block is only used to conduct an SQL conformity check, whether column references in the SELECT list of
@@ -576,14 +547,10 @@
   // TODO(mp): Support HAVING clauses with aggregates different to the ones in the select list.
   // The HAVING clause may contain aggregates that are not part of the select list.
   // In that case, a succeeding table scan will not be able to filter because the column will not be part of the table.
-<<<<<<< HEAD
-  return _translate_having(*group_by->having, aggregate_node, aggregate_node);
-=======
   auto having_node = _translate_having(*group_by->having, aggregate_node, aggregate_node);
   projection_node->set_left_child(having_node);
 
   return projection_node;
->>>>>>> c46160ee
 }
 
 std::shared_ptr<AbstractASTNode> SQLToASTTranslator::_translate_projection(
@@ -593,13 +560,8 @@
   for (const auto* hsql_expr : select_list) {
     const auto expr = SQLExpressionTranslator::translate_expression(*hsql_expr, input_node);
 
-<<<<<<< HEAD
-    DebugAssert(expr->type() == ExpressionType::Star || expr->type() == ExpressionType::ColumnIdentifier ||
-                    expr->is_arithmetic_operator(),
-=======
     DebugAssert(expr->type() == ExpressionType::Star || expr->type() == ExpressionType::Column ||
                     expr->is_arithmetic_operator() || expr->type() == ExpressionType::Literal,
->>>>>>> c46160ee
                 "Only column references, star-selects, and arithmetic expressions supported for now.");
 
     if (expr->type() == ExpressionType::Star) {
@@ -608,11 +570,7 @@
 
       if (!expr->table_name()) {
         // If there is no table qualifier take all columns from the input.
-<<<<<<< HEAD
-        for (ColumnID::base_type column_idx = 0u; column_idx < input_node->output_col_count(); column_idx++) {
-=======
         for (ColumnID column_idx{0}; column_idx < input_node->output_col_count(); ++column_idx) {
->>>>>>> c46160ee
           column_ids.emplace_back(column_idx);
         }
       } else {
@@ -620,11 +578,7 @@
         column_ids = input_node->get_output_column_ids_for_table(*expr->table_name());
       }
 
-<<<<<<< HEAD
-      const auto& column_references = Expression::create_column_identifiers(column_ids);
-=======
       const auto& column_references = Expression::create_columns(column_ids);
->>>>>>> c46160ee
       column_expressions.insert(column_expressions.end(), column_references.cbegin(), column_references.cend());
     } else {
       column_expressions.emplace_back(expr);
@@ -786,8 +740,6 @@
   return predicate_node;
 }
 
-<<<<<<< HEAD
-=======
 std::shared_ptr<AbstractASTNode> SQLToASTTranslator::_translate_show(const hsql::ShowStatement& show_statement) {
   switch (show_statement.type) {
     case hsql::ShowType::kShowTables:
@@ -801,5 +753,4 @@
   return {};
 }
 
->>>>>>> c46160ee
 }  // namespace opossum