#include "sql_query_node_translator.hpp"

#include <memory>
#include <string>
#include <unordered_map>
#include <utility>
#include <vector>

#include "optimizer/abstract_syntax_tree/abstract_ast_node.hpp"
#include "optimizer/abstract_syntax_tree/aggregate_node.hpp"
#include "optimizer/abstract_syntax_tree/join_node.hpp"
#include "optimizer/abstract_syntax_tree/predicate_node.hpp"
#include "optimizer/abstract_syntax_tree/projection_node.hpp"
#include "optimizer/abstract_syntax_tree/sort_node.hpp"
#include "optimizer/abstract_syntax_tree/stored_table_node.hpp"
#include "optimizer/expression/expression_node.hpp"
#include "sql/sql_expression_translator.hpp"
#include "storage/storage_manager.hpp"

#include "all_type_variant.hpp"
#include "types.hpp"
#include "utils/assert.hpp"

#include "SQLParser.h"

namespace opossum {

<<<<<<< HEAD
=======
ScanType translate_operator_type_to_scan_type(const hsql::OperatorType operator_type) {
  const std::unordered_map<const hsql::OperatorType, const ScanType> operator_to_scan_type = {
      {hsql::kOpEquals, ScanType::OpEquals},       {hsql::kOpNotEquals, ScanType::OpNotEquals},
      {hsql::kOpGreater, ScanType::OpGreaterThan}, {hsql::kOpGreaterEq, ScanType::OpGreaterThanEquals},
      {hsql::kOpLess, ScanType::OpLessThan},       {hsql::kOpLessEq, ScanType::OpLessThanEquals},
      {hsql::kOpBetween, ScanType::OpBetween},     {hsql::kOpLike, ScanType::OpLike},
  };

  auto it = operator_to_scan_type.find(operator_type);
  if (it == operator_to_scan_type.end()) {
    Fail("Filter expression clause operator is not yet supported.");
  }

  return it->second;
}

JoinMode translate_join_type_to_join_mode(const hsql::JoinType join_type) {
  const std::unordered_map<const hsql::JoinType, const JoinMode> join_type_to_mode = {
      {hsql::kJoinInner, JoinMode::Inner}, {hsql::kJoinOuter, JoinMode::Outer},     {hsql::kJoinLeft, JoinMode::Left},
      {hsql::kJoinRight, JoinMode::Right}, {hsql::kJoinNatural, JoinMode::Natural}, {hsql::kJoinCross, JoinMode::Cross},
  };

  auto it = join_type_to_mode.find(join_type);
  if (it == join_type_to_mode.end()) {
    Fail("Unable to handle join type.");
  }

  return it->second;
}

SQLQueryNodeTranslator::SQLQueryNodeTranslator() {}

SQLQueryNodeTranslator::~SQLQueryNodeTranslator() {}

>>>>>>> a7de8ae5
std::vector<std::shared_ptr<AbstractASTNode>> SQLQueryNodeTranslator::translate_parse_result(
    const hsql::SQLParserResult& result) {
  std::vector<std::shared_ptr<AbstractASTNode>> result_nodes;
  const std::vector<hsql::SQLStatement*>& statements = result.getStatements();

  for (const hsql::SQLStatement* stmt : statements) {
    auto result_node = translate_statement(*stmt);
    result_nodes.push_back(result_node);
  }

  return result_nodes;
}

std::shared_ptr<AbstractASTNode> SQLQueryNodeTranslator::translate_statement(const hsql::SQLStatement& statement) {
  switch (statement.type()) {
<<<<<<< HEAD
    case hsql::kStmtSelect: {
      const auto & select = (const hsql::SelectStatement&)statement;
      return _translate_select(select);
    }
    case hsql::kStmtPrepare: {
      // TODO(tim): what to return?
    }
=======
    case hsql::kStmtSelect:
      return _translate_select((const SelectStatement&)statement);
>>>>>>> a7de8ae5
    default:
      Fail("Translating statement failed.");
      return {};
  }
}

std::shared_ptr<AbstractASTNode> SQLQueryNodeTranslator::_translate_select(const hsql::SelectStatement& select) {
  // SQL Order of Operations: http://www.bennadel.com/blog/70-sql-query-order-of-operations.htm
  // 1. FROM clause
  // 2. WHERE clause
  // 3. GROUP BY clause
  // 4. HAVING clause
  // 5. SELECT clause
  // 6. ORDER BY clause

  auto current_result_node = _translate_table_ref(*select.fromTable);

  if (select.whereClause != nullptr) {
    current_result_node = _translate_filter_expr(*select.whereClause, current_result_node);
  }

  // TODO(torpedro): Handle DISTINCT.
  Assert(select.selectList != nullptr, "SELECT list needs to exist");
  Assert(!select.selectList->empty(), "SELECT list needs to have entries");

  // If the query has a GROUP BY clause or if it has aggregates, we do not need a top-level projection
  // because all elements must either be aggregate functions or columns of the GROUP BY clause,
  // so the Aggregate operator will handle them.
  auto is_aggregate = select.groupBy != nullptr;
  if (!is_aggregate) {
    for (auto* expr : *select.selectList) {
      if (expr->isType(hsql::kExprFunctionRef)) {
        is_aggregate = true;
        break;
      }
    }
  }

  if (is_aggregate) {
    current_result_node = _translate_aggregate(select, current_result_node);
  } else {
    current_result_node = _translate_projection(*select.selectList, current_result_node);
  }

  // Translate ORDER BY.
  if (select.order != nullptr) {
    current_result_node = _translate_order_by(*select.order, current_result_node);
  }

  // TODO(torpedro): Translate LIMIT/TOP.

  return current_result_node;
}

std::shared_ptr<AbstractASTNode> SQLQueryNodeTranslator::_translate_join(const hsql::JoinDefinition& join) {
  auto left_node = _translate_table_ref(*join.left);
  auto right_node = _translate_table_ref(*join.right);

  const hsql::Expr& condition = *join.condition;
  std::pair<std::string, std::string> column_names(get_column_name(*condition.expr, false),
                                                   get_column_name(*condition.expr2, false));

  // Joins currently only support one simple condition (i.e., not multiple conditions).
  auto scan_type = translate_operator_type_to_scan_type(condition.opType);
  auto join_mode = translate_join_type_to_join_mode(join.type);

  std::string prefix_left = std::string(join.left->getName()) + ".";
  std::string prefix_right = std::string(join.right->getName()) + ".";

  auto join_node = std::make_shared<JoinNode>(column_names, scan_type, join_mode, prefix_left, prefix_right);
  join_node->set_left_child(left_node);
  join_node->set_right_child(right_node);

  return join_node;
}

std::shared_ptr<AbstractASTNode> SQLQueryNodeTranslator::_translate_table_ref(const hsql::TableRef& table) {
  switch (table.type) {
    case hsql::kTableName:
      return std::make_shared<StoredTableNode>(table.name);
    case hsql::kTableSelect:
      return _translate_select(*table.select);
    case hsql::kTableJoin:
      return _translate_join(*table.join);
    case hsql::kTableCrossProduct:
      // TODO(anybody)
      Fail("Unable to translate table cross product.");
    default:
      Fail("Unable to translate source table.");
      return {};
  }
}

std::string SQLQueryNodeTranslator::get_column_name(const hsql::Expr& expr, bool include_table_name) {
  std::string name;

  // Translate an aggregate function to a string that the Aggregate operator generates.
  if (expr.isType(hsql::kExprFunctionRef)) {
    name += expr.name;
    name += "(";
    name += get_column_name(*expr.exprList->at(0), include_table_name);
    name += ")";
    return name;
  }

  DebugAssert(expr.isType(hsql::kExprColumnRef), "Expected column reference.");

  if (include_table_name && expr.hasTable()) {
    name += std::string(expr.table) + ".";
  }

  name += expr.name;

  Assert(!name.empty(), "Column name is empty.");

  return name;
}

AllParameterVariant SQLQueryNodeTranslator::translate_literal(const hsql::Expr& expr) {
  switch (expr.type) {
    case hsql::kExprLiteralInt:
      return AllTypeVariant(expr.ival);
    case hsql::kExprLiteralFloat:
      return AllTypeVariant(expr.fval);
    case hsql::kExprLiteralString:
      return AllTypeVariant(expr.name);
    case hsql::kExprParameter:
      return ValuePlaceholder(expr.ival);
    case hsql::kExprColumnRef:
      return ColumnName(get_column_name(expr, true));
    default:
      Fail("Could not translate literal: expression type not supported.");
      return {};
  }
}

std::shared_ptr<AbstractASTNode> SQLQueryNodeTranslator::_translate_filter_expr(
    const hsql::Expr& expr, const std::shared_ptr<AbstractASTNode>& input_node) {
  if (!expr.isType(hsql::kExprOperator)) {
    Fail("Filter expression clause has to be of type operator!");
  }

  // If the expression is a nested expression, recursively resolve.
  // TODO(anybody): implement OR.
  if (expr.opType == hsql::kOpAnd) {
    auto filter_node = _translate_filter_expr(*expr.expr, input_node);
    return _translate_filter_expr(*expr.expr2, filter_node);
  }

  // TODO(anybody): handle IN with join
  const auto scan_type = translate_operator_type_to_scan_type(expr.opType);

  // We accept functions here because we assume they have been translated by Aggregate.
  // They will be treated as a regular column of the same name.
  // TODO(mp): this has to change once we have extended HAVING support.
  hsql::Expr* column_operand_expr = nullptr;
  hsql::Expr* value_operand_expr = nullptr;
  if (expr.expr->isType(hsql::kExprColumnRef) || expr.expr->isType(hsql::kExprFunctionRef)) {
    column_operand_expr = expr.expr;
    value_operand_expr = expr.expr2;
  } else {
    value_operand_expr = expr.expr;
    column_operand_expr = expr.expr2;
    Assert(column_operand_expr->isType(hsql::kExprColumnRef) || column_operand_expr->isType(hsql::kExprFunctionRef),
           "Unsupported filter: we must have a function or column reference on at least one side of the expression.");
  }

  const auto column_name = get_column_name(*column_operand_expr, true);

  AllParameterVariant value;
  optional<AllTypeVariant> value2;

  if (scan_type == ScanType::OpBetween) {
    const hsql::Expr* left_expr = (*expr.exprList)[0];
    const hsql::Expr* right_expr = (*expr.exprList)[1];

    value = translate_literal(*left_expr);

    // TODO(torpedro / mp): TableScan does not support AllParameterVariant as second value.
    // This would be required to prepare BETWEEN.
    value2 = boost::get<AllTypeVariant>(translate_literal(*right_expr));
  } else {
    value = translate_literal(*value_operand_expr);
  }

  std::shared_ptr<ExpressionNode> expression_node = SQLExpressionTranslator::translate_expression(expr);
  auto predicate_node = std::make_shared<PredicateNode>(column_name, expression_node, scan_type, value, value2);

  predicate_node->set_left_child(input_node);

  return predicate_node;
}

std::shared_ptr<AbstractASTNode> SQLQueryNodeTranslator::_translate_aggregate(
    const hsql::SelectStatement& select, const std::shared_ptr<AbstractASTNode>& input_node) {
  const auto& select_list = *select.selectList;
  const auto* group_by = select.groupBy;

  /**
   * Build Aggregates
   */
  std::vector<AggregateColumnDefinition> aggregate_column_definitions;
  aggregate_column_definitions.reserve(select_list.size());

  for (auto* expr : select_list) {
    if (expr->isType(hsql::kExprFunctionRef)) {
      auto opossum_expr = SQLExpressionTranslator().translate_expression(*expr);
      if (expr->alias) {
        aggregate_column_definitions.emplace_back(opossum_expr, expr->alias);
      } else {
        aggregate_column_definitions.emplace_back(opossum_expr);
      }
    } else if (expr->isType(hsql::kExprColumnRef)) {
      // If the item is a column, it has to be in the GROUP BY clause.
      Assert(group_by != nullptr, "SELECT list contains a column, but the query does not have a GROUP BY clause.");

      auto expr_name = expr->getName();

      auto is_in_group_by_clause = false;
      for (const auto* groupby_expr : *group_by->columns) {
        if (*expr_name == *groupby_expr->getName()) {
          is_in_group_by_clause = true;
          break;
        }
      }

      if (!is_in_group_by_clause) {
        Fail("Column is specified in SELECT list, but not in GROUP BY clause.");
      }
    } else {
      Fail("Unsupported item in projection list for AggregateOperator.");
    }
  }

  /**
   * Build GROUP BY
   */
  std::vector<std::string> groupby_columns;
  if (group_by != nullptr) {
    groupby_columns.reserve(group_by->columns->size());
    for (const auto* groupby_expr : *group_by->columns) {
      Assert(groupby_expr->isType(hsql::kExprColumnRef), "Only column ref GROUP BYs supported atm");
      Assert(groupby_expr->name != nullptr, "hsql::Expr::name needs to be set");

      groupby_columns.emplace_back(get_column_name(*groupby_expr, true));
    }
  }

  auto aggregate_node = std::make_shared<AggregateNode>(aggregate_column_definitions, groupby_columns);
  aggregate_node->set_left_child(input_node);

  if (group_by == nullptr || group_by->having == nullptr) {
    return aggregate_node;
  }

  /**
   * Build HAVING
   */
  // TODO(mp): Support HAVING clauses with aggregates different to the ones in the select list.
  // The HAVING clause may contain aggregates that are not part of the select list.
  // In that case, a succeeding table scan will not be able to filter because the column will not be part of the table.
  return _translate_filter_expr(*group_by->having, aggregate_node);
}

std::shared_ptr<AbstractASTNode> SQLQueryNodeTranslator::_translate_projection(
    const std::vector<hsql::Expr*>& select_list, const std::shared_ptr<AbstractASTNode>& input_node) {
  std::vector<std::string> columns;
  for (const hsql::Expr* expr : select_list) {
    // TODO(mp): expressions
    if (expr->isType(hsql::kExprColumnRef)) {
      columns.push_back(get_column_name(*expr, true));
    } else if (expr->isType(hsql::kExprStar)) {
      // Resolve '*' by getting the output columns of the input node.
      auto input_columns = input_node->output_column_names();
      columns.insert(columns.end(), input_columns.begin(), input_columns.end());
    } else {
      Fail("Projection only supports columns to be selected.");
    }
  }

  auto projection_node = std::make_shared<ProjectionNode>(columns);
  projection_node->set_left_child(input_node);

  return projection_node;
}

std::shared_ptr<AbstractASTNode> SQLQueryNodeTranslator::_translate_order_by(
    const std::vector<hsql::OrderDescription*> order_list, const std::shared_ptr<AbstractASTNode>& input_node) {
  if (order_list.empty()) {
    return input_node;
  }

  std::shared_ptr<AbstractASTNode> current_result_node = input_node;

  // Go through all the order descriptions and create a sort node for each of them.
  // Iterate in reverse because the sort operator does not support multiple columns,
  // and instead relies on stable sort. We therefore sort by the n+1-th column before sorting by the n-th column.
  for (auto it = order_list.rbegin(); it != order_list.rend(); ++it) {
    auto order_description = *it;
    const auto& order_expr = *order_description->expr;

    // TODO(anybody): handle non-column refs
    Assert(order_expr.isType(hsql::kExprColumnRef), "Can only order by columns for now.");

    const auto column_name = get_column_name(order_expr, true);
    const auto asc = order_description->type == hsql::kOrderAsc;

    auto sort_node = std::make_shared<SortNode>(column_name, asc);
    sort_node->set_left_child(current_result_node);
    current_result_node = sort_node;
  }

  return current_result_node;
}

}  // namespace opossum<|MERGE_RESOLUTION|>--- conflicted
+++ resolved
@@ -25,8 +25,6 @@
 
 namespace opossum {
 
-<<<<<<< HEAD
-=======
 ScanType translate_operator_type_to_scan_type(const hsql::OperatorType operator_type) {
   const std::unordered_map<const hsql::OperatorType, const ScanType> operator_to_scan_type = {
       {hsql::kOpEquals, ScanType::OpEquals},       {hsql::kOpNotEquals, ScanType::OpNotEquals},
@@ -57,11 +55,6 @@
   return it->second;
 }
 
-SQLQueryNodeTranslator::SQLQueryNodeTranslator() {}
-
-SQLQueryNodeTranslator::~SQLQueryNodeTranslator() {}
-
->>>>>>> a7de8ae5
 std::vector<std::shared_ptr<AbstractASTNode>> SQLQueryNodeTranslator::translate_parse_result(
     const hsql::SQLParserResult& result) {
   std::vector<std::shared_ptr<AbstractASTNode>> result_nodes;
@@ -77,18 +70,8 @@
 
 std::shared_ptr<AbstractASTNode> SQLQueryNodeTranslator::translate_statement(const hsql::SQLStatement& statement) {
   switch (statement.type()) {
-<<<<<<< HEAD
-    case hsql::kStmtSelect: {
-      const auto & select = (const hsql::SelectStatement&)statement;
-      return _translate_select(select);
-    }
-    case hsql::kStmtPrepare: {
-      // TODO(tim): what to return?
-    }
-=======
     case hsql::kStmtSelect:
-      return _translate_select((const SelectStatement&)statement);
->>>>>>> a7de8ae5
+      return _translate_select((const hsql::SelectStatement&)statement);
     default:
       Fail("Translating statement failed.");
       return {};
