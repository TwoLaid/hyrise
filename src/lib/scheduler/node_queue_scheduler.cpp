#include "node_queue_scheduler.hpp"

#include <cstdlib>
#include <iostream>
#include <memory>
#include <utility>
#include <vector>

#include "current_scheduler.hpp"
#include "processing_unit.hpp"
#include "topology.hpp"
#include "utils/assert.hpp"

namespace opossum {

NodeQueueScheduler::NodeQueueScheduler(std::shared_ptr<Topology> topology) : AbstractScheduler(topology) {
  _worker_id_allocator = std::make_shared<UidAllocator>();
}

NodeQueueScheduler::~NodeQueueScheduler() {
  if (IS_DEBUG && !_shut_down) {
    // We cannot throw an exception because destructors are noexcept by default.
    std::cerr << "NodeQueueScheduler::finish() wasn't called prior to destroying it" << std::endl;
    std::exit(EXIT_FAILURE);
  }
}

void NodeQueueScheduler::begin() {
  _processing_units.reserve(_topology->numCpus());
  _queues.reserve(_topology->nodes().size());

  for (NodeID q{0}; q < _topology->nodes().size(); q++) {
    auto queue = std::make_shared<TaskQueue>(q);

    _queues.emplace_back(queue);

    auto& topology_node = _topology->nodes()[q];

    for (auto& topology_cpu : topology_node.cpus) {
      _processing_units.emplace_back(std::make_shared<ProcessingUnit>(queue, _worker_id_allocator, topology_cpu.cpuID));
    }
  }

  for (auto& processing_unit : _processing_units) {
    processing_unit->wake_or_create_worker();
  }
}

void NodeQueueScheduler::finish() {
  /**
   * Periodically count all finished tasks and when this number matches the number of scheduled tasks, it is safe to
   * shut down
   */
  while (true) {
    uint64_t num_finished_tasks = 0;
    for (auto& processing_unit : _processing_units) {
      num_finished_tasks += processing_unit->num_finished_tasks();
    }

    if (num_finished_tasks == _task_counter) break;

    std::this_thread::sleep_for(std::chrono::milliseconds(200));
  }

  // All queues SHOULD be empty by now
  if (IS_DEBUG) {
    for ([[gnu::unused]] auto& queue : _queues) {
      DebugAssert(queue->empty(), "NodeQueueScheduler bug: Queue wasn't empty even though all tasks finished");
    }
  }

  for (auto& processing_unit : _processing_units) {
    processing_unit->shutdown();
  }

  for (auto& processing_unit : _processing_units) {
    processing_unit->join();
  }

  _shut_down = true;
}

const std::vector<std::shared_ptr<TaskQueue>>& NodeQueueScheduler::queues() const { return _queues; }

void NodeQueueScheduler::schedule(std::shared_ptr<AbstractTask> task, NodeID preferred_node_id,
                                  SchedulePriority priority) {
  /**
   * Add task to the queue of the preferred node.
   */
  DebugAssert((!_shut_down), "Can't schedule more tasks after the NodeQueueScheduler was shut down");
  DebugAssert((task->is_scheduled()), "Don't call NodeQueueScheduler::schedule(), call schedule() on the Task");

  const auto task_counter = _task_counter++;  // Atomically take snapshot of counter
  task->set_id(task_counter);

  if (!task->is_ready()) return;

  // Lookup node id for current worker.
  if (preferred_node_id == CURRENT_NODE_ID) {
    auto worker = Worker::get_this_thread_worker();
    if (worker) {
      preferred_node_id = worker->queue()->node_id();
    } else {
      // TODO(all): Actually, this should be ANY_NODE_ID, LIGHT_LOAD_NODE or something
      preferred_node_id = NodeID{0};
    }
  }

<<<<<<< HEAD
  DebugAssert(!(preferred_node_id >= _queues.size()), "preferred_node_id is not within range of available nodes");
=======
  DebugAssert(!(static_cast<size_t>(preferred_node_id) >= _queues.size()),
              "preferred_node_id is not within range of available nodes");
>>>>>>> 27761ead

  auto queue = _queues[preferred_node_id];
  queue->push(std::move(task), static_cast<uint32_t>(priority));
}
}  // namespace opossum<|MERGE_RESOLUTION|>--- conflicted
+++ resolved
@@ -106,12 +106,8 @@
     }
   }
 
-<<<<<<< HEAD
-  DebugAssert(!(preferred_node_id >= _queues.size()), "preferred_node_id is not within range of available nodes");
-=======
   DebugAssert(!(static_cast<size_t>(preferred_node_id) >= _queues.size()),
               "preferred_node_id is not within range of available nodes");
->>>>>>> 27761ead
 
   auto queue = _queues[preferred_node_id];
   queue->push(std::move(task), static_cast<uint32_t>(priority));
