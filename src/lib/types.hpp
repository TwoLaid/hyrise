--- conflicted
+++ resolved
@@ -61,20 +61,11 @@
 class pmr_concurrent_vector : public tbb::concurrent_vector<T> {
  public:
   pmr_concurrent_vector(PolymorphicAllocator<T> alloc = {}) : pmr_concurrent_vector(0, alloc) {}  // NOLINT
-<<<<<<< HEAD
-  pmr_concurrent_vector(size_t n, PolymorphicAllocator<T> alloc = {})
-      : pmr_concurrent_vector(0, T{}, alloc) {}  // NOLINT
-  pmr_concurrent_vector(size_t n, T val, PolymorphicAllocator<T> alloc = {})
-      : tbb::concurrent_vector<T>(n, val), _alloc(alloc) {}  // NOLINT
-  pmr_concurrent_vector(tbb::concurrent_vector<T> other, PolymorphicAllocator<T> alloc = {})
-      : tbb::concurrent_vector<T>(other), _alloc(alloc) {}  // NOLINT
-=======
   pmr_concurrent_vector(size_t n, PolymorphicAllocator<T> alloc = {}) // NOLINT
       : pmr_concurrent_vector(0, T{}, alloc) {}
   pmr_concurrent_vector(size_t n, T val, PolymorphicAllocator<T> alloc = {})
       : tbb::concurrent_vector<T>(n, val), _alloc(alloc) {}                                     // NOLINT
-  pmr_concurrent_vector(tbb::concurrent_vector<T> other) : tbb::concurrent_vector<T>(other) {}  // NOLINT
->>>>>>> 9e942e17
+  pmr_concurrent_vector(tbb::concurrent_vector<T> other, PolymorphicAllocator<T> alloc = {}) : tbb::concurrent_vector<T>(other), _alloc(alloc) {}  // NOLINT
 
   PolymorphicAllocator<T>& get_allocator() { return _alloc; }
 
