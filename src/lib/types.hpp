--- conflicted
+++ resolved
@@ -33,19 +33,13 @@
   ChunkID chunk_id;
   ChunkOffset chunk_offset;
 
-<<<<<<< HEAD
-=======
   // Joins need to use RowIDs as keys for maps.
->>>>>>> 42a2d8b7
   bool operator<(const RowID &rhs) const {
     return std::tie(chunk_id, chunk_offset) < std::tie(rhs.chunk_id, rhs.chunk_offset);
   }
 };
 
-<<<<<<< HEAD
-=======
 // used to represent NULL values
->>>>>>> 42a2d8b7
 constexpr ChunkOffset INVALID_CHUNK_OFFSET = std::numeric_limits<ChunkOffset>::max();
 
 using ColumnID = uint16_t;
@@ -55,11 +49,8 @@
 using TaskID = uint32_t;
 using CpuID = uint32_t;
 
-<<<<<<< HEAD
-=======
 // When changing these to 64-bit types, reading and writing to them might not be atomic anymore.
 // Among others, the validate operator might break when another operator is simultaneously writing begin or end CIDs.
->>>>>>> 42a2d8b7
 using CommitID = uint32_t;
 using TransactionID = uint32_t;
 
@@ -68,7 +59,6 @@
 using AttributeVectorWidth = uint8_t;
 
 using PosList = std::vector<RowID>;
-<<<<<<< HEAD
 
 class ColumnName {
  public:
@@ -92,31 +82,6 @@
   Normal = 1,  // Schedule task at the end of the queue
   High = 0     // Schedule task at the beginning of the queue
 };
-=======
->>>>>>> 42a2d8b7
-
-class ColumnName {
- public:
-  explicit ColumnName(const std::string &name) : _name(name) {}
-
-  operator std::string() const { return _name; }
-
- protected:
-  const std::string _name;
-};
-
-constexpr NodeID INVALID_NODE_ID = std::numeric_limits<NodeID>::max();
-constexpr TaskID INVALID_TASK_ID = std::numeric_limits<TaskID>::max();
-constexpr CpuID INVALID_CPU_ID = std::numeric_limits<CpuID>::max();
-constexpr WorkerID INVALID_WORKER_ID = std::numeric_limits<WorkerID>::max();
-
-constexpr NodeID CURRENT_NODE_ID = std::numeric_limits<NodeID>::max() - 1;
-
-// The Scheduler currently supports just these 2 priorities, subject to change.
-enum class SchedulePriority {
-  Normal = 1,  // Schedule task at the end of the queue
-  High = 0     // Schedule task at the beginning of the queue
-};
 
 /**
  * Only the following lines are needed wherever AllTypeVariant is used.
@@ -142,29 +107,6 @@
 /** @} */
 
 /**
- * AllParameterVariant holds either an AllTypeVariant or a ColumnName.
- * It should be used to generalize Opossum operator calls.
- */
-static auto parameter_types = hana::make_tuple(hana::make_pair("AllTypeVariant", AllTypeVariant(123)),
-                                               hana::make_pair("ColumnName", ColumnName("column_name")));
-
-<<<<<<< HEAD
-// convert tuple of all types to sequence by first extracting the prototypes
-// only and then applying decltype_
-static auto types_as_hana_sequence = hana::transform(hana::transform(column_types, hana::second), hana::decltype_);
-=======
-// convert tuple of all types to sequence by first extracting the prototypes only and then applying decltype_
-static auto parameter_types_as_hana_sequence =
-    hana::transform(hana::transform(parameter_types, hana::second), hana::decltype_);
->>>>>>> 42a2d8b7
-// convert hana sequence to mpl vector
-using ParameterTypesAsMplVector =
-    decltype(hana::to<hana::ext::boost::mpl::vector_tag>(parameter_types_as_hana_sequence));
-// create boost::variant from mpl vector
-using AllParameterVariant = typename boost::make_variant_over<ParameterTypesAsMplVector>::type;
-
-/**
-<<<<<<< HEAD
  * AllParameterVariant holds either an AllTypeVariant or a ColumnName.
  * It should be used to generalize Opossum operator calls.
  */
@@ -180,8 +122,7 @@
 // create boost::variant from mpl vector
 using AllParameterVariant = typename boost::make_variant_over<ParameterTypesAsMplVector>::type;
 
-// cast methods - from variant to specific type
-=======
+/**
  * This is everything needed for type_cast
  * @{
  */
@@ -212,7 +153,6 @@
 }  // namespace
 
 // Retrieves the value stored in an AllTypeVariant without conversion
->>>>>>> 42a2d8b7
 template <typename T>
 const T &get(const AllTypeVariant &value) {
   static_assert(hana::contains(types, hana::type_c<T>), "Type not in AllTypeVariant");
@@ -268,17 +208,10 @@
   return ret;
 }
 
-<<<<<<< HEAD
-/*
-We need to pass parameter packs explicitly for GCC due to the following bug:
-http://stackoverflow.com/questions/41769851/gcc-causes-segfault-for-lambda-captured-parameter-pack
-*/
-=======
 /**
  * We need to pass parameter packs explicitly for GCC due to the following bug:
  * http://stackoverflow.com/questions/41769851/gcc-causes-segfault-for-lambda-captured-parameter-pack
  */
->>>>>>> 42a2d8b7
 template <class base, template <typename...> class impl, class... TemplateArgs, typename... ConstructorArgs>
 std::unique_ptr<base> make_unique_by_column_types(const std::string &type1, const std::string &type2,
                                                   ConstructorArgs &&... args) {
@@ -287,15 +220,9 @@
     if (std::string(hana::first(x)) == type1) {
       hana::for_each(column_types, [&ret, &type1, &type2, &args...](auto y) {
         if (std::string(hana::first(y)) == type2) {
-<<<<<<< HEAD
-          typename std::remove_reference<decltype(hana::second(x))>::type prototype1;
-          typename std::remove_reference<decltype(hana::second(y))>::type prototype2;
-          ret = std::make_unique<impl<decltype(prototype1), decltype(prototype2), TemplateArgs...>>(
-=======
           using column_type1 = typename decltype(+hana::second(x))::type;
           using column_type2 = typename decltype(+hana::second(y))::type;
           ret = std::make_unique<impl<column_type1, column_type2, TemplateArgs...>>(
->>>>>>> 42a2d8b7
               std::forward<ConstructorArgs>(args)...);
           return;
         }
