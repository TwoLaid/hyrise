#pragma once

<<<<<<< HEAD
#include <fstream>
=======
>>>>>>> 37bd085a
#include <memory>
#include <sstream>
#include <string>
#include <utility>
#include <vector>

#include "tbb/concurrent_vector.h"

<<<<<<< HEAD
#include "base_attribute_vector.hpp"
=======
>>>>>>> 37bd085a
#include "untyped_dictionary_column.hpp"

#include "types.hpp"

namespace opossum {
template <typename T>
class ValueColumn;

class BaseAttributeVector;

// Dictionary is a specific column type that stores all its values in a vector
template <typename T>
class DictionaryColumn : public UntypedDictionaryColumn {
 public:
  // Creates a Dictionary column from a given dictionary and attribute vector.
  explicit DictionaryColumn(const std::vector<T>&& dictionary,
<<<<<<< HEAD
                            const std::shared_ptr<BaseAttributeVector>& attribute_vector)
      : _dictionary(std::make_shared<std::vector<T>>(std::move(dictionary))), _attribute_vector(attribute_vector) {}

  // return the value at a certain position. If you want to write efficient operators, back off!
  const AllTypeVariant operator[](const size_t i) const override {
    /*
    Handle null values, this is only used for testing the results of joins so far.
    In order to be able to define an expected output table, we need to replace INVALID_CHUNK_OFFSET
    with some printable character, in our case 0, resp. "0".
    Since there is no constructor for String, which takes a numeric 0, we have to differentiate between numbers and
    strings.

    This should be replaced as soon as we have proper NULL values in Opossum.
    Similar code is in value_column.hpp
    */
    if (i == INVALID_CHUNK_OFFSET) {
      if (std::is_same<T, std::string>::value) {
        return "0";
      }
      return T(0);
    }
    return (*_dictionary)[_attribute_vector->get(i)];
  }

  // return the value at a certain position.
  const T get(const size_t i) const { return (*_dictionary)[_attribute_vector->get(i)]; }
=======
                            const std::shared_ptr<BaseAttributeVector>& attribute_vector);

  // return the value at a certain position. If you want to write efficient operators, back off!
  const AllTypeVariant operator[](const size_t i) const override;

  // return the value at a certain position.
  const T get(const size_t i) const;
>>>>>>> 37bd085a

  // dictionary columns are immutable
  void append(const AllTypeVariant&) override;

  // returns an underlying dictionary
<<<<<<< HEAD
  std::shared_ptr<const std::vector<T>> dictionary() const { return _dictionary; }
=======
  std::shared_ptr<const std::vector<T>> dictionary() const;
>>>>>>> 37bd085a

  // returns an underlying data structure
  std::shared_ptr<const BaseAttributeVector> attribute_vector() const final;

  // return a generated vector of all values
<<<<<<< HEAD
  const tbb::concurrent_vector<T> materialize_values() const {
    tbb::concurrent_vector<T> values(_attribute_vector->size());

    for (ChunkOffset chunk_offset = 0; chunk_offset < _attribute_vector->size(); ++chunk_offset) {
      values[chunk_offset] = (*_dictionary)[_attribute_vector->get(chunk_offset)];
    }

    return values;
  }

  // return the value represented by a given ValueID
  const T& value_by_value_id(ValueID value_id) const { return _dictionary->at(value_id); }

  // returns the first value ID that refers to a value >= the search value
  // returns INVALID_VALUE_ID if all values are smaller than the search value
  ValueID lower_bound(T value) const {
    auto it = std::lower_bound(_dictionary->cbegin(), _dictionary->cend(), value);
    if (it == _dictionary->cend()) return INVALID_VALUE_ID;
    return std::distance(_dictionary->cbegin(), it);
  }
=======
  const tbb::concurrent_vector<T> materialize_values() const;

  // return the value represented by a given ValueID
  const T& value_by_value_id(ValueID value_id) const;

  // returns the first value ID that refers to a value >= the search value
  // returns INVALID_VALUE_ID if all values are smaller than the search value
  ValueID lower_bound(T value) const;
>>>>>>> 37bd085a

  // same as lower_bound(T), but accepts an AllTypeVariant
  ValueID lower_bound(const AllTypeVariant& value) const final;

  // returns the first value ID that refers to a value > the search value
  // returns INVALID_VALUE_ID if all values are smaller than or equal to the search value
<<<<<<< HEAD
  ValueID upper_bound(T value) const {
    auto it = std::upper_bound(_dictionary->cbegin(), _dictionary->cend(), value);
    if (it == _dictionary->cend()) return INVALID_VALUE_ID;
    return std::distance(_dictionary->cbegin(), it);
  }
=======
  ValueID upper_bound(T value) const;
>>>>>>> 37bd085a

  // same as upper_bound(T), but accepts an AllTypeVariant
  ValueID upper_bound(const AllTypeVariant& value) const final;

  // return the number of unique_values (dictionary entries)
<<<<<<< HEAD
  size_t unique_values_count() const final { return _dictionary->size(); }
=======
  size_t unique_values_count() const final;
>>>>>>> 37bd085a

  // return the number of entries
  size_t size() const override;

  // visitor pattern, see base_column.hpp
  void visit(ColumnVisitable& visitable, std::shared_ptr<ColumnVisitableContext> context = nullptr) override;

  // writes the length and value at the chunk_offset to the end off row_string
<<<<<<< HEAD
  void write_string_representation(std::string& row_string, const ChunkOffset chunk_offset) const override {
    std::stringstream buffer;
    // buffering value at chunk_offset
    T value = _dictionary->at(_attribute_vector->get(chunk_offset));
    buffer << value;
    uint32_t length = buffer.str().length();
    // writing byte representation of length
    buffer.write(reinterpret_cast<const char*>(&length), sizeof(length));

    // appending the new string to the already present string
    row_string += buffer.str();
  }
=======
  void write_string_representation(std::string& row_string, const ChunkOffset chunk_offset) const override;
>>>>>>> 37bd085a

  // copies one of its own values to a different ValueColumn - mainly used for materialization
  // we cannot always use the materialize method below because sort results might come from different BaseColumns
  void copy_value_to_value_column(BaseColumn& value_column, ChunkOffset chunk_offset) const override;

  // TODO(anyone): Move this to base column once final optimization is supported by gcc
  const std::shared_ptr<std::vector<std::pair<RowID, T>>> materialize(
<<<<<<< HEAD
      ChunkID chunk_id, std::shared_ptr<std::vector<ChunkOffset>> offsets = nullptr) {
    auto materialized_vector = std::make_shared<std::vector<std::pair<RowID, T>>>();

    /*
    We only offset if this ValueColumn was referenced by a ReferenceColumn. Thus it might actually be filtered.
    */
    if (offsets) {
      materialized_vector->reserve(offsets->size());
      for (auto& offset : *offsets) {
        T value = (*_dictionary)[_attribute_vector->get(offset)];
        auto materialized_row = std::make_pair(RowID{chunk_id, offset}, value);
        materialized_vector->push_back(materialized_row);
      }
    } else {
      materialized_vector->reserve(_attribute_vector->size());
      for (ChunkOffset offset = 0; offset < _attribute_vector->size(); offset++) {
        T value = (*_dictionary)[_attribute_vector->get(offset)];
        auto materialized_row = std::make_pair(RowID{chunk_id, offset}, value);
        materialized_vector->push_back(materialized_row);
      }
    }

    return materialized_vector;
  }
=======
      ChunkID chunk_id, std::shared_ptr<std::vector<ChunkOffset>> offsets = nullptr);
>>>>>>> 37bd085a

 protected:
  std::shared_ptr<std::vector<T>> _dictionary;
  std::shared_ptr<BaseAttributeVector> _attribute_vector;
};

}  // namespace opossum<|MERGE_RESOLUTION|>--- conflicted
+++ resolved
@@ -1,9 +1,5 @@
 #pragma once
 
-<<<<<<< HEAD
-#include <fstream>
-=======
->>>>>>> 37bd085a
 #include <memory>
 #include <sstream>
 #include <string>
@@ -12,10 +8,6 @@
 
 #include "tbb/concurrent_vector.h"
 
-<<<<<<< HEAD
-#include "base_attribute_vector.hpp"
-=======
->>>>>>> 37bd085a
 #include "untyped_dictionary_column.hpp"
 
 #include "types.hpp"
@@ -32,34 +24,6 @@
  public:
   // Creates a Dictionary column from a given dictionary and attribute vector.
   explicit DictionaryColumn(const std::vector<T>&& dictionary,
-<<<<<<< HEAD
-                            const std::shared_ptr<BaseAttributeVector>& attribute_vector)
-      : _dictionary(std::make_shared<std::vector<T>>(std::move(dictionary))), _attribute_vector(attribute_vector) {}
-
-  // return the value at a certain position. If you want to write efficient operators, back off!
-  const AllTypeVariant operator[](const size_t i) const override {
-    /*
-    Handle null values, this is only used for testing the results of joins so far.
-    In order to be able to define an expected output table, we need to replace INVALID_CHUNK_OFFSET
-    with some printable character, in our case 0, resp. "0".
-    Since there is no constructor for String, which takes a numeric 0, we have to differentiate between numbers and
-    strings.
-
-    This should be replaced as soon as we have proper NULL values in Opossum.
-    Similar code is in value_column.hpp
-    */
-    if (i == INVALID_CHUNK_OFFSET) {
-      if (std::is_same<T, std::string>::value) {
-        return "0";
-      }
-      return T(0);
-    }
-    return (*_dictionary)[_attribute_vector->get(i)];
-  }
-
-  // return the value at a certain position.
-  const T get(const size_t i) const { return (*_dictionary)[_attribute_vector->get(i)]; }
-=======
                             const std::shared_ptr<BaseAttributeVector>& attribute_vector);
 
   // return the value at a certain position. If you want to write efficient operators, back off!
@@ -67,44 +31,17 @@
 
   // return the value at a certain position.
   const T get(const size_t i) const;
->>>>>>> 37bd085a
 
   // dictionary columns are immutable
   void append(const AllTypeVariant&) override;
 
   // returns an underlying dictionary
-<<<<<<< HEAD
-  std::shared_ptr<const std::vector<T>> dictionary() const { return _dictionary; }
-=======
   std::shared_ptr<const std::vector<T>> dictionary() const;
->>>>>>> 37bd085a
 
   // returns an underlying data structure
   std::shared_ptr<const BaseAttributeVector> attribute_vector() const final;
 
   // return a generated vector of all values
-<<<<<<< HEAD
-  const tbb::concurrent_vector<T> materialize_values() const {
-    tbb::concurrent_vector<T> values(_attribute_vector->size());
-
-    for (ChunkOffset chunk_offset = 0; chunk_offset < _attribute_vector->size(); ++chunk_offset) {
-      values[chunk_offset] = (*_dictionary)[_attribute_vector->get(chunk_offset)];
-    }
-
-    return values;
-  }
-
-  // return the value represented by a given ValueID
-  const T& value_by_value_id(ValueID value_id) const { return _dictionary->at(value_id); }
-
-  // returns the first value ID that refers to a value >= the search value
-  // returns INVALID_VALUE_ID if all values are smaller than the search value
-  ValueID lower_bound(T value) const {
-    auto it = std::lower_bound(_dictionary->cbegin(), _dictionary->cend(), value);
-    if (it == _dictionary->cend()) return INVALID_VALUE_ID;
-    return std::distance(_dictionary->cbegin(), it);
-  }
-=======
   const tbb::concurrent_vector<T> materialize_values() const;
 
   // return the value represented by a given ValueID
@@ -113,32 +50,19 @@
   // returns the first value ID that refers to a value >= the search value
   // returns INVALID_VALUE_ID if all values are smaller than the search value
   ValueID lower_bound(T value) const;
->>>>>>> 37bd085a
 
   // same as lower_bound(T), but accepts an AllTypeVariant
   ValueID lower_bound(const AllTypeVariant& value) const final;
 
   // returns the first value ID that refers to a value > the search value
   // returns INVALID_VALUE_ID if all values are smaller than or equal to the search value
-<<<<<<< HEAD
-  ValueID upper_bound(T value) const {
-    auto it = std::upper_bound(_dictionary->cbegin(), _dictionary->cend(), value);
-    if (it == _dictionary->cend()) return INVALID_VALUE_ID;
-    return std::distance(_dictionary->cbegin(), it);
-  }
-=======
   ValueID upper_bound(T value) const;
->>>>>>> 37bd085a
 
   // same as upper_bound(T), but accepts an AllTypeVariant
   ValueID upper_bound(const AllTypeVariant& value) const final;
 
   // return the number of unique_values (dictionary entries)
-<<<<<<< HEAD
-  size_t unique_values_count() const final { return _dictionary->size(); }
-=======
   size_t unique_values_count() const final;
->>>>>>> 37bd085a
 
   // return the number of entries
   size_t size() const override;
@@ -147,22 +71,7 @@
   void visit(ColumnVisitable& visitable, std::shared_ptr<ColumnVisitableContext> context = nullptr) override;
 
   // writes the length and value at the chunk_offset to the end off row_string
-<<<<<<< HEAD
-  void write_string_representation(std::string& row_string, const ChunkOffset chunk_offset) const override {
-    std::stringstream buffer;
-    // buffering value at chunk_offset
-    T value = _dictionary->at(_attribute_vector->get(chunk_offset));
-    buffer << value;
-    uint32_t length = buffer.str().length();
-    // writing byte representation of length
-    buffer.write(reinterpret_cast<const char*>(&length), sizeof(length));
-
-    // appending the new string to the already present string
-    row_string += buffer.str();
-  }
-=======
   void write_string_representation(std::string& row_string, const ChunkOffset chunk_offset) const override;
->>>>>>> 37bd085a
 
   // copies one of its own values to a different ValueColumn - mainly used for materialization
   // we cannot always use the materialize method below because sort results might come from different BaseColumns
@@ -170,34 +79,7 @@
 
   // TODO(anyone): Move this to base column once final optimization is supported by gcc
   const std::shared_ptr<std::vector<std::pair<RowID, T>>> materialize(
-<<<<<<< HEAD
-      ChunkID chunk_id, std::shared_ptr<std::vector<ChunkOffset>> offsets = nullptr) {
-    auto materialized_vector = std::make_shared<std::vector<std::pair<RowID, T>>>();
-
-    /*
-    We only offset if this ValueColumn was referenced by a ReferenceColumn. Thus it might actually be filtered.
-    */
-    if (offsets) {
-      materialized_vector->reserve(offsets->size());
-      for (auto& offset : *offsets) {
-        T value = (*_dictionary)[_attribute_vector->get(offset)];
-        auto materialized_row = std::make_pair(RowID{chunk_id, offset}, value);
-        materialized_vector->push_back(materialized_row);
-      }
-    } else {
-      materialized_vector->reserve(_attribute_vector->size());
-      for (ChunkOffset offset = 0; offset < _attribute_vector->size(); offset++) {
-        T value = (*_dictionary)[_attribute_vector->get(offset)];
-        auto materialized_row = std::make_pair(RowID{chunk_id, offset}, value);
-        materialized_vector->push_back(materialized_row);
-      }
-    }
-
-    return materialized_vector;
-  }
-=======
       ChunkID chunk_id, std::shared_ptr<std::vector<ChunkOffset>> offsets = nullptr);
->>>>>>> 37bd085a
 
  protected:
   std::shared_ptr<std::vector<T>> _dictionary;
