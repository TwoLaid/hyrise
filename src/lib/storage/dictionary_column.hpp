--- conflicted
+++ resolved
@@ -9,10 +9,6 @@
 #include "tbb/concurrent_vector.h"
 
 #include "untyped_dictionary_column.hpp"
-<<<<<<< HEAD
-#include "utils/assert.hpp"
-=======
->>>>>>> 27761ead
 
 #include "types.hpp"
 
@@ -26,14 +22,10 @@
 template <typename T>
 class DictionaryColumn : public UntypedDictionaryColumn {
  public:
-<<<<<<< HEAD
-  // Creates a Dictionary column from a given dictionary and attribute vector.
-=======
   /**
    * Creates a Dictionary column from a given dictionary and attribute vector.
    * See dictionary_compression.cpp for more.
    */
->>>>>>> 27761ead
   explicit DictionaryColumn(const std::vector<T>&& dictionary,
                             const std::shared_ptr<BaseAttributeVector>& attribute_vector);
 
