--- conflicted
+++ resolved
@@ -176,15 +176,11 @@
     return index;
   }
 
-<<<<<<< HEAD
   void migrate(boost::container::pmr::memory_resource* alloc);
 
   std::shared_ptr<AccessCounter> access_counter() const { return _access_counter; }
 
-  bool references_only_one_table() const;
-=======
   bool references_exactly_one_table() const;
->>>>>>> fc12a50f
 
   size_t byte_size() const { return 0; }
 
