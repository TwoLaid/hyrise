--- conflicted
+++ resolved
@@ -69,7 +69,7 @@
     pmr_ring_buffer<uint64_t>& history() { return _history; }
     const pmr_ring_buffer<uint64_t>& history() const { return _history; }
 
-    uint64_t history_sample(std::chrono::milliseconds lookback) const;
+    uint64_t history_sample(size_t lookback) const;
 
     uint64_t counter() const { return _counter; }
 
@@ -84,14 +84,10 @@
   Chunk();
   explicit Chunk(const bool has_mvcc_columns);
   explicit Chunk(const PolymorphicAllocator<Chunk>& alloc);
-<<<<<<< HEAD
   explicit Chunk(const PolymorphicAllocator<Chunk>& alloc, const std::shared_ptr<AccessCounter> access_counter,
                  const bool has_mvcc_columns = false);
   explicit Chunk(const PolymorphicAllocator<Chunk>& alloc, const bool has_mvcc_columns = false,
                  const bool has_access_counter = false);
-=======
-  explicit Chunk(const PolymorphicAllocator<Chunk>& alloc, const bool has_mvcc_columns);
->>>>>>> b4ce9106
 
   // we need to explicitly set the move constructor to default when
   // we overwrite the copy constructor
