#pragma once

#include <memory>
#include <string>
#include <utility>
#include <vector>

#include "tbb/concurrent_vector.h"

#include "base_column.hpp"
#include "utils/assert.hpp"

namespace opossum {

// ValueColumn is a specific column type that stores all its values in a vector
template <typename T>
class ValueColumn : public BaseColumn {
 public:
  explicit ValueColumn(bool nullable = false);

  // Create a ValueColumn with the given values
  explicit ValueColumn(tbb::concurrent_vector<T>&& values);
<<<<<<< HEAD
=======
  explicit ValueColumn(tbb::concurrent_vector<T>&& values, tbb::concurrent_vector<bool>&& null_values);
>>>>>>> 27761ead

  // return the value at a certain position. If you want to write efficient operators, back off!
  const AllTypeVariant operator[](const size_t i) const override;

  const T get(const size_t i) const;

  // add a value to the end
  void append(const AllTypeVariant& val) override;

  // returns all values
  const tbb::concurrent_vector<T>& values() const;
  tbb::concurrent_vector<T>& values();
<<<<<<< HEAD
=======

  // returns if columns supports null values
  bool is_nullable() const;

  /**
   * @brief Returns null array
   *
   * Throws exception if is_nullable() returns false
   */
  const tbb::concurrent_vector<bool>& null_values() const;
  tbb::concurrent_vector<bool>& null_values();
>>>>>>> 27761ead

  // return the number of entries
  size_t size() const override;

  // visitor pattern, see base_column.hpp
  void visit(ColumnVisitable& visitable, std::shared_ptr<ColumnVisitableContext> context = nullptr) override;

  // writes the length and value at the chunk_offset to the end off row_string
  void write_string_representation(std::string& row_string, const ChunkOffset chunk_offset) const override;

  // copies one of its own values to a different ValueColumn - mainly used for materialization
  // we cannot always use the materialize method below because sort results might come from different BaseColumns
  void copy_value_to_value_column(BaseColumn& value_column, ChunkOffset chunk_offset) const override;

  const std::shared_ptr<std::vector<std::pair<RowID, T>>> materialize(
      ChunkID chunk_id, std::shared_ptr<std::vector<ChunkOffset>> offsets = nullptr);

 protected:
  tbb::concurrent_vector<T> _values;
  optional<tbb::concurrent_vector<bool>> _null_values;
  // While a ValueColumn knows if it is nullable or not by looking at this optional, a DictionaryColumn does not.
  // For this reason, we need to store the nullable information separately in the table's definition.
};
<<<<<<< HEAD
=======

>>>>>>> 27761ead
}  // namespace opossum<|MERGE_RESOLUTION|>--- conflicted
+++ resolved
@@ -20,10 +20,7 @@
 
   // Create a ValueColumn with the given values
   explicit ValueColumn(tbb::concurrent_vector<T>&& values);
-<<<<<<< HEAD
-=======
   explicit ValueColumn(tbb::concurrent_vector<T>&& values, tbb::concurrent_vector<bool>&& null_values);
->>>>>>> 27761ead
 
   // return the value at a certain position. If you want to write efficient operators, back off!
   const AllTypeVariant operator[](const size_t i) const override;
@@ -36,8 +33,6 @@
   // returns all values
   const tbb::concurrent_vector<T>& values() const;
   tbb::concurrent_vector<T>& values();
-<<<<<<< HEAD
-=======
 
   // returns if columns supports null values
   bool is_nullable() const;
@@ -49,7 +44,6 @@
    */
   const tbb::concurrent_vector<bool>& null_values() const;
   tbb::concurrent_vector<bool>& null_values();
->>>>>>> 27761ead
 
   // return the number of entries
   size_t size() const override;
@@ -73,8 +67,5 @@
   // While a ValueColumn knows if it is nullable or not by looking at this optional, a DictionaryColumn does not.
   // For this reason, we need to store the nullable information separately in the table's definition.
 };
-<<<<<<< HEAD
-=======
 
->>>>>>> 27761ead
 }  // namespace opossum