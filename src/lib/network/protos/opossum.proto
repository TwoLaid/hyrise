--- conflicted
+++ resolved
@@ -111,17 +111,12 @@
 
 message SortOperator {
   OperatorVariant input_operator = 1;
-<<<<<<< HEAD
   int32 column_id = 2;
-  bool ascending = 3;
-=======
-  string column_name = 2;
   enum OrderByMode {
     Ascending = 0;
     Descending = 1;
   }
   OrderByMode order_by_mode = 3;
->>>>>>> 8a17c10c
   int32 output_chunk_size = 4;
 }
 
