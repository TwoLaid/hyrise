--- conflicted
+++ resolved
@@ -87,11 +87,7 @@
   Projection::ColumnExpressions column_expressions;
   column_expressions.reserve(column_ids.size());
   for (const auto column_id : column_ids) {
-<<<<<<< HEAD
-    column_expressions.emplace_back(Expression::create_column_identifier(ColumnID{column_id}));
-=======
     column_expressions.emplace_back(Expression::create_column(ColumnID{column_id}));
->>>>>>> c46160ee
   }
 
   auto projection = std::make_shared<Projection>(input_task->get_operator(), column_expressions);
@@ -164,11 +160,7 @@
                 "Neither or both columns of the join condition have to be specified.");
   }
 
-<<<<<<< HEAD
-  Assert(!!join_columns, "Can't create join without join columns");
-=======
   Assert(join_columns, "Can't create join without join columns");
->>>>>>> c46160ee
   auto nested_loop_join = std::make_shared<JoinNestedLoopA>(
       input_left_task->get_operator(), input_right_task->get_operator(), join_mode, *join_columns, scan_type);
 
